--- conflicted
+++ resolved
@@ -22,12 +22,7 @@
               read-timeout="60000"
               reconnect-timeout="60000"
               socket-keep-alive="true" 
-<<<<<<< HEAD
               servers="localhost:27017,localhost:27018" />
-=======
-              auto-discover-servers="false"
-              seeds="a,b:27018 c:27019" >
->>>>>>> 74b39605
 +-------------+
 
   The driver's extensions jar is available to license holders. Please contact 
