--- conflicted
+++ resolved
@@ -25,7 +25,6 @@
  */
 public class Version implements Serializable, Comparable<Version> {
 
-<<<<<<< HEAD
     /**
      * A version to use when we don't know the version. This version will always
      * compare greater than (higher, more recent) than all other versions.
@@ -57,8 +56,7 @@
     protected static final Version VERSION_2_5_4 = Version.parse("2.5.4");
 
     /** The logger for the {@link Version}. */
-    private static final Logger LOG = Logger.getLogger(Version.class
-            .getCanonicalName());
+    private static final Log LOG = LogFactory.getLog(Version.class);
 
     /** The serialization version for the class. */
     private static final long serialVersionUID = 4726973040107711788L;
@@ -195,8 +193,9 @@
                 versions[i] = Integer.parseInt(token);
             }
             catch (final NumberFormatException nfe) {
-                LOG.fine("Could not parse version string token ('" + token
-                        + "') from version '" + version + "'.");
+                LOG.debug(
+                        "Could not parse version string token ('{}') from version '{}'.",
+                        token, version);
             }
         }
 
@@ -338,279 +337,5 @@
     protected int compare(final int x, final int y) {
         return (x < y) ? -1 : ((x == y) ? 0 : 1);
     }
-=======
-	/**
-	 * A version to use when we don't know the version. This version will always
-	 * compare greater than (higher, more recent) than all other versions.
-	 */
-	public static final Version UNKNOWN;
-
-	/** The driver's version. */
-	public static final Version VERSION;
-
-	/** Version 2.0 */
-	public static final Version VERSION_2_0 = Version.parse("2.0");
-
-	/** Version 2.2 */
-	public static final Version VERSION_2_2 = Version.parse("2.2");
-
-	/** Version 2.4 */
-	public static final Version VERSION_2_4 = Version.parse("2.4");
-
-	/** Version 2.6 */
-	public static final Version VERSION_2_6 = Version.parse("2.5.4");
-
-	/** The logger for the {@link Version}. */
-	private static final Log LOG = LogFactory.getLog(Version.class);
-
-	/** The serialization version for the class. */
-	private static final long serialVersionUID = 4726973040107711788L;
-
-	static {
-		// Load the version from the maven pom.properties file.
-		final Properties props = new Properties();
-		InputStream in = null;
-		try {
-			in = Version.class
-					.getResourceAsStream("/META-INF/maven/com.allanbank/"
-							+ "mongodb-async-driver/pom.properties");
-			if (in != null) {
-				props.load(in);
-			}
-		} catch (final IOException error) {
-			LOG.info("Could not read the version information for the driver.");
-		} finally {
-			IOUtils.close(in);
-		}
-
-		VERSION = parse(props.getProperty("version", "0-DEVELOPMENT"));
-		UNKNOWN = new Version(new int[0], "UNKNOWN");
-	}
-
-	/**
-	 * Returns the earlier of the two versions. If either version is
-	 * {@code null} then the other version is returned. Only if both version are
-	 * {@code null} will {@code null} be returned.
-	 * 
-	 * @param lhs
-	 *            The first version to compare.
-	 * @param rhs
-	 *            The second version to compare.
-	 * @return The earlier (lesser) version of the two.
-	 */
-	public static Version earlier(final Version lhs, final Version rhs) {
-		if ((lhs == null) || ((rhs != null) && (lhs.compareTo(rhs) > 0))) {
-			return rhs;
-		}
-
-		return lhs;
-	}
-
-	/**
-	 * Returns the later of the two versions. If either version is {@code null}
-	 * then the other version is returned. Only if both version are {@code null}
-	 * will {@code null} be returned.
-	 * 
-	 * @param lhs
-	 *            The first version to compare.
-	 * @param rhs
-	 *            The second version to compare.
-	 * @return The later (greater) version of the two.
-	 */
-	public static Version later(final Version lhs, final Version rhs) {
-		if ((lhs == null) || ((rhs != null) && (lhs.compareTo(rhs) < 0))) {
-			return rhs;
-		}
-		return lhs;
-	}
-
-	/**
-	 * Parses a version from a version array. The values in the array are
-	 * assumed to be {@link NumericElement}s.
-	 * 
-	 * @param versionArray
-	 *            The version array to parse.
-	 * @return The version.
-	 */
-	public static Version parse(final List<NumericElement> versionArray) {
-
-		final int[] version = new int[versionArray.size()];
-		for (int i = 0; i < version.length; ++i) {
-			version[i] = versionArray.get(i).getIntValue();
-		}
-
-		return new Version(version, null);
-	}
-
-	/**
-	 * Parses a version of the general format 'int.int.int-suffix'.
-	 * 
-	 * @param version
-	 *            The version string to parse.
-	 * @return The version.
-	 */
-	public static Version parse(final String version) {
-
-		final String[] tokens = version.split("\\.");
-		final int[] versions = new int[tokens.length];
-		String suffix = "";
-		for (int i = 0; i < tokens.length; ++i) {
-			String token = tokens[i];
-
-			// Check for a suffix on the last token.
-			if (i == (tokens.length - 1)) {
-				final int dashIndex = token.indexOf('-');
-				if (dashIndex >= 0) {
-					suffix = token.substring(dashIndex + 1);
-					token = token.substring(0, dashIndex);
-				}
-			}
-
-			try {
-				versions[i] = Integer.parseInt(token);
-			} catch (final NumberFormatException nfe) {
-				LOG.debug(
-						"Could not parse version string token ('{}') from version '{}'.",
-						token, version);
-			}
-		}
-
-		return new Version(versions, suffix);
-	}
-
-	/** The suffix for the version like 'SNAPSHOT'. May be the empty string. */
-	private final String mySuffix;
-
-	/** The "values" for the version number. */
-	private final int[] myVersion;
-
-	/**
-	 * Creates a new Version.
-	 * 
-	 * @param version
-	 *            The "values" for the version number.
-	 * @param suffix
-	 *            The suffix for the version like 'SNAPSHOT'. May be the empty
-	 *            string.
-	 */
-	private Version(final int[] version, final String suffix) {
-		myVersion = version.clone();
-		mySuffix = (suffix != null) ? suffix : "";
-	}
-
-	/**
-	 * {@inheritDoc}
-	 * <p>
-	 * Overridden to compare the two versions.
-	 * </p>
-	 */
-	@Override
-	public int compareTo(final Version other) {
-
-		int compare = 0;
-
-		// Check to make sure UNKNOWN is the highest version.
-		if (UNKNOWN.equals(this)) {
-			compare = UNKNOWN.equals(other) ? 0 : 1;
-		} else if (UNKNOWN.equals(other)) {
-			compare = -1;
-		}
-
-		final int fields = Math.min(myVersion.length, other.myVersion.length);
-		for (int i = 0; (compare == 0) && (i < fields); ++i) {
-			compare = compare(myVersion[i], other.myVersion[i]);
-		}
-
-		if (compare == 0) {
-			compare = compare(myVersion.length, other.myVersion.length);
-			if (compare == 0) {
-				compare = mySuffix.compareTo(other.mySuffix);
-			}
-		}
-
-		return compare;
-	}
-
-	/**
-	 * Determines if the passed object is of this same type as this object and
-	 * if so that its fields are equal.
-	 * 
-	 * @param object
-	 *            The object to compare to.
-	 * 
-	 * @see java.lang.Object#equals(java.lang.Object)
-	 */
-	@Override
-	public boolean equals(final Object object) {
-		boolean result = false;
-		if (this == object) {
-			result = true;
-		} else if ((object != null) && (getClass() == object.getClass())) {
-			final Version other = (Version) object;
-
-			result = mySuffix.equals(other.mySuffix)
-					&& Arrays.equals(myVersion, other.myVersion);
-		}
-		return result;
-	}
-
-	/**
-	 * Computes a reasonable hash code.
-	 * 
-	 * @return The hash code value.
-	 */
-	@Override
-	public int hashCode() {
-		int result = 1;
-		result = (31 * result) + mySuffix.hashCode();
-		result = (31 * result) + Arrays.hashCode(myVersion);
-		return result;
-	}
-
-	/**
-	 * {@inheritDoc}
-	 * <p>
-	 * Overridden to produce a human readable string for the version.
-	 * </p>
-	 */
-	@Override
-	public String toString() {
-		final StringBuilder builder = new StringBuilder();
-		for (int i = 0; i < myVersion.length; ++i) {
-			if (i != 0) {
-				builder.append('.');
-			}
-			builder.append(String.valueOf(myVersion[i]));
-		}
-		if (!mySuffix.isEmpty()) {
-			if (myVersion.length > 0) {
-				builder.append('-');
-			}
-			builder.append(mySuffix);
-		}
-		return builder.toString();
-	}
-
-	/**
-	 * Compares two {@code int} values numerically. The value returned is
-	 * identical to what would be returned by:
-	 * 
-	 * <pre>
-	 * Integer.valueOf(x).compareTo(Integer.valueOf(y))
-	 * </pre>
-	 * 
-	 * @param x
-	 *            the first {@code int} to compare
-	 * @param y
-	 *            the second {@code int} to compare
-	 * @return the value {@code 0} if {@code x == y}; a value less than
-	 *         {@code 0} if {@code x < y}; and a value greater than {@code 0} if
-	 *         {@code x > y}
-	 * @since 1.7
-	 */
-	protected int compare(final int x, final int y) {
-		return (x < y) ? -1 : ((x == y) ? 0 : 1);
-	}
->>>>>>> 88f3aec1
 
 }