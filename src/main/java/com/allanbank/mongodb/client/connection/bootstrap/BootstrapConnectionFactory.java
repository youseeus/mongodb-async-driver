/*
 * Copyright 2011-2013, Allanbank Consulting, Inc. 
 *           All Rights Reserved
 */
package com.allanbank.mongodb.client.connection.bootstrap;

import java.io.IOException;
import java.net.InetSocketAddress;
import java.util.List;
import java.util.concurrent.ExecutionException;
import java.util.logging.Level;

import com.allanbank.mongodb.MongoClientConfiguration;
import com.allanbank.mongodb.Version;
import com.allanbank.mongodb.bson.Document;
import com.allanbank.mongodb.bson.Element;
import com.allanbank.mongodb.bson.element.StringElement;
import com.allanbank.mongodb.client.ClusterType;
import com.allanbank.mongodb.client.FutureCallback;
import com.allanbank.mongodb.client.connection.Connection;
import com.allanbank.mongodb.client.connection.ConnectionFactory;
import com.allanbank.mongodb.client.connection.ReconnectStrategy;
import com.allanbank.mongodb.client.connection.auth.AuthenticationConnectionFactory;
import com.allanbank.mongodb.client.connection.proxy.ProxiedConnectionFactory;
import com.allanbank.mongodb.client.connection.rs.ReplicaSetConnectionFactory;
import com.allanbank.mongodb.client.connection.sharded.ShardedConnectionFactory;
import com.allanbank.mongodb.client.connection.socket.SocketConnectionFactory;
import com.allanbank.mongodb.client.message.IsMaster;
import com.allanbank.mongodb.client.message.Reply;
import com.allanbank.mongodb.client.state.Cluster;
import com.allanbank.mongodb.error.CannotConnectException;
import com.allanbank.mongodb.util.IOUtils;
import com.allanbank.mongodb.util.log.Log;
import com.allanbank.mongodb.util.log.LogFactory;

/**
 * Provides the ability to bootstrap into the appropriate
 * {@link ConnectionFactory} based on the configuration of the server(s)
 * connected to.
 * 
 * @api.no This class is <b>NOT</b> part of the drivers API. This class may be
 *         mutated in incompatible ways between any two releases of the driver.
 * @copyright 2011-2013, Allanbank Consulting, Inc., All Rights Reserved
 */
public class BootstrapConnectionFactory implements ConnectionFactory {

<<<<<<< HEAD
    /** The logger for the {@link BootstrapConnectionFactory}. */
    protected static final Logger LOG = Logger
            .getLogger(BootstrapConnectionFactory.class.getCanonicalName());

    /** The configuration for the connections to be created. */
    private final MongoClientConfiguration myConfig;

    /** The delegate connection factory post */
    private ConnectionFactory myDelegate = null;

    /**
     * Creates a {@link BootstrapConnectionFactory}
     * 
     * @param config
     *            The configuration to use in discovering the server
     *            configuration.
     */
    public BootstrapConnectionFactory(final MongoClientConfiguration config) {
        myConfig = config;
    }

    /**
     * Re-bootstraps the environment. Normally this method is only called once
     * during the constructor of the factory to initialize the delegate but
     * users can reset the delegate by manually invoking this method.
     * <p>
     * A bootstrap will issue one commands to the first working MongoDB process.
     * The reply to the {@link IsMaster} command is used to detect connecting to
     * a mongos <tt>process</tt> and by extension a Sharded configuration.
     * </p>
     * <p>
     * If not using a Sharded configuration then the server status is checked
     * for a <tt>repl</tt> element. If present a Replication Set configuration
     * is assumed.
     * </p>
     * <p>
     * If neither a Sharded or Replication Set is being used then a plain socket
     * connection factory is used.
     * </p>
     */
    public void bootstrap() {
        ProxiedConnectionFactory factory = new SocketConnectionFactory(myConfig);
        // Authentication has to be right on top of the physical
        // connection.
        if (myConfig.isAuthenticating()) {
            factory = new AuthenticationConnectionFactory(factory, myConfig);
        }
        try {
            final Cluster cluster = new Cluster(myConfig);
            for (final InetSocketAddress addr : myConfig.getServerAddresses()) {
                Connection conn = null;
                final FutureCallback<Reply> future = new FutureCallback<Reply>();
                try {
                    conn = factory.connect(cluster.add(addr), myConfig);

                    conn.send(new IsMaster(), future);
                    final Reply reply = future.get();

                    // Close the connection now that we have the reply.
                    IOUtils.close(conn);

                    final List<Document> results = reply.getResults();
                    if (!results.isEmpty()) {
                        final Document doc = results.get(0);

                        if (isMongos(doc)) {
                            LOG.fine("Sharded bootstrap to " + addr + ".");
                            myDelegate = new ShardedConnectionFactory(factory,
                                    myConfig);
                        }
                        else if (isReplicationSet(doc)) {
                            LOG.fine("Replica-set bootstrap to " + addr + ".");
                            myDelegate = new ReplicaSetConnectionFactory(
                                    factory, myConfig);
                        }
                        else {
                            LOG.fine("Simple MongoDB bootstrap to " + addr
                                    + ".");
                            myDelegate = factory;
                        }
                        factory = null; // Don't close.
                        return;
                    }
                }
                catch (final IOException ioe) {
                    LOG.log(Level.WARNING, "I/O error during bootstrap to "
                            + addr + ".", ioe);
                }
                catch (final InterruptedException e) {
                    LOG.log(Level.WARNING, "Interrupted during bootstrap to "
                            + addr + ".", e);
                }
                catch (final ExecutionException e) {
                    LOG.log(Level.WARNING, "Error during bootstrap to " + addr
                            + ".", e);
                }
                finally {
                    IOUtils.close(conn, Level.WARNING,
                            "I/O error shutting down bootstrap connection to "
                                    + addr + ".");
                }
            }
        }
        finally {
            IOUtils.close(factory);
        }
    }

    /**
     * {@inheritDoc}
     * <p>
     * Overridden to close the delegate {@link ConnectionFactory}.
     * </p>
     */
    @Override
    public void close() {
        IOUtils.close(myDelegate);
    }

    /**
     * {@inheritDoc}
     * <p>
     * Delegates the connection to the setup delegate.
     * </p>
     */
    @Override
    public Connection connect() throws IOException {
        return getDelegate().connect();
    }

    /**
     * {@inheritDoc}
     * <p>
     * Overridden to return the cluster type of the delegate
     * {@link ConnectionFactory}.
     * </p>
     */
    @Override
    public ClusterType getClusterType() {
        return getDelegate().getClusterType();
    }

    /**
     * Returns the maximum server version within the cluster.
     * 
     * @return The maximum server version within the cluster.
     */
    @Override
    public Version getMaximumServerVersion() {
        return getDelegate().getMaximumServerVersion();
    }

    /**
     * Returns the minimum server version within the cluster.
     * 
     * @return The minimum server version within the cluster.
     */
    @Override
    public Version getMinimumServerVersion() {
        return getDelegate().getMinimumServerVersion();
    }

    /**
     * {@inheritDoc}
     * <p>
     * Overridden to return the delegates strategy.
     * </p>
     */
    @Override
    public ReconnectStrategy getReconnectStrategy() {
        return getDelegate().getReconnectStrategy();
    }

    /**
     * Returns smallest value for the maximum number of write operations allowed
     * in a single write command.
     * 
     * @return The smallest value for maximum number of write operations allowed
     *         in a single write command.
     */
    @Override
    public int getSmallestMaxBatchedWriteOperations() {
        return getDelegate().getSmallestMaxBatchedWriteOperations();
    }

    /**
     * Returns the smallest value for the maximum BSON object within the
     * cluster.
     * 
     * @return The smallest value for the maximum BSON object within the
     *         cluster.
     */
    @Override
    public long getSmallestMaxBsonObjectSize() {
        return getDelegate().getSmallestMaxBsonObjectSize();
    }

    /**
     * Returns the underlying delegate factory.
     * 
     * @return The underlying delegate factory.
     */
    protected ConnectionFactory getDelegate() {
        if (myDelegate == null) {
            bootstrap();
            if (myDelegate == null) {
                LOG.log(Level.WARNING,
                        "Could not bootstrap a connection to the MongoDB servers.");
                throw new CannotConnectException(
                        "Could not bootstrap a connection to the MongoDB servers.");
            }
        }
        return myDelegate;
    }

    /**
     * Sets the underlying delegate factory.
     * 
     * @param delegate
     *            The underlying delegate factory.
     */
    protected void setDelegate(final ConnectionFactory delegate) {
        myDelegate = delegate;
    }

    /**
     * Returns true if the document contains a "process" element that is a
     * string and contains the value "mongos".
     * 
     * @param doc
     *            The document to validate.
     * @return True if the document contains a "process" element that is a
     *         string and contains the value "mongos".
     */
    private boolean isMongos(final Document doc) {

        final Element processName = doc.get("msg");
        if (processName instanceof StringElement) {
            return "isdbgrid".equals(((StringElement) processName).getValue());
        }

        return false;
    }

    /**
     * Returns true if the document contains a "repl" element that is a
     * sub-document.
     * 
     * @param doc
     *            The document to validate.
     * @return True if the document contains a "repl" element that is a
     *         sub-document.
     */
    private boolean isReplicationSet(final Document doc) {
        return (doc.get("setName") instanceof StringElement);
    }
=======
	/** The logger for the {@link BootstrapConnectionFactory}. */
	protected static final Log LOG = LogFactory
			.getLog(BootstrapConnectionFactory.class);

	/** The configuration for the connections to be created. */
	private final MongoClientConfiguration myConfig;

	/** The delegate connection factory post */
	private ConnectionFactory myDelegate = null;

	/**
	 * Creates a {@link BootstrapConnectionFactory}
	 * 
	 * @param config
	 *            The configuration to use in discovering the server
	 *            configuration.
	 */
	public BootstrapConnectionFactory(final MongoClientConfiguration config) {
		myConfig = config;
	}

	/**
	 * Re-bootstraps the environment. Normally this method is only called once
	 * during the constructor of the factory to initialize the delegate but
	 * users can reset the delegate by manually invoking this method.
	 * <p>
	 * A bootstrap will issue one commands to the first working MongoDB process.
	 * The reply to the {@link IsMaster} command is used to detect connecting to
	 * a mongos <tt>process</tt> and by extension a Sharded configuration.
	 * </p>
	 * <p>
	 * If not using a Sharded configuration then the server status is checked
	 * for a <tt>repl</tt> element. If present a Replication Set configuration
	 * is assumed.
	 * </p>
	 * <p>
	 * If neither a Sharded or Replication Set is being used then a plain socket
	 * connection factory is used.
	 * </p>
	 */
	public void bootstrap() {
		ProxiedConnectionFactory factory = new SocketConnectionFactory(myConfig);
		// Authentication has to be right on top of the physical
		// connection.
		if (myConfig.isAuthenticating()) {
			factory = new AuthenticationConnectionFactory(factory, myConfig);
		}
		try {
			final Cluster cluster = new Cluster(myConfig);
			for (final InetSocketAddress addr : myConfig.getServerAddresses()) {
				Connection conn = null;
				final FutureCallback<Reply> future = new FutureCallback<Reply>();
				try {
					conn = factory.connect(cluster.add(addr), myConfig);

					conn.send(new IsMaster(), future);
					final Reply reply = future.get();

					// Close the connection now that we have the reply.
					IOUtils.close(conn);

					final List<Document> results = reply.getResults();
					if (!results.isEmpty()) {
						final Document doc = results.get(0);

						if (isMongos(doc)) {
							LOG.debug("Sharded bootstrap to {}.", addr);
							myDelegate = new ShardedConnectionFactory(factory,
									myConfig);
						} else if (isReplicationSet(doc)) {
							LOG.debug("Replica-set bootstrap to {}.", addr);
							myDelegate = new ReplicaSetConnectionFactory(
									factory, myConfig);
						} else {
							LOG.debug("Simple MongoDB bootstrap to {}.", addr);
							myDelegate = factory;
						}
						factory = null; // Don't close.
						return;
					}
				} catch (final IOException ioe) {
					LOG.warn(ioe, "I/O error during bootstrap to {}.", addr);
				} catch (final InterruptedException e) {
					LOG.warn(e, "Interrupted during bootstrap to {}.", addr);
				} catch (final ExecutionException e) {
					LOG.warn(e, "Error during bootstrap to {}.", addr);
				} finally {
					IOUtils.close(conn, Level.WARNING,
							"I/O error shutting down bootstrap connection to "
									+ addr + ".");
				}
			}
		} finally {
			IOUtils.close(factory);
		}
	}

	/**
	 * {@inheritDoc}
	 * <p>
	 * Overridden to close the delegate {@link ConnectionFactory}.
	 * </p>
	 */
	@Override
	public void close() {
		IOUtils.close(myDelegate);
	}

	/**
	 * {@inheritDoc}
	 * <p>
	 * Delegates the connection to the setup delegate.
	 * </p>
	 */
	@Override
	public Connection connect() throws IOException {
		return getDelegate().connect();
	}

	/**
	 * {@inheritDoc}
	 * <p>
	 * Overridden to return the cluster type of the delegate
	 * {@link ConnectionFactory}.
	 * </p>
	 */
	@Override
	public ClusterType getClusterType() {
		return getDelegate().getClusterType();
	}

	/**
	 * {@inheritDoc}
	 * <p>
	 * Overridden to return the delegates strategy.
	 * </p>
	 */
	@Override
	public ReconnectStrategy getReconnectStrategy() {
		return getDelegate().getReconnectStrategy();
	}

	/**
	 * Returns the underlying delegate factory.
	 * 
	 * @return The underlying delegate factory.
	 */
	protected ConnectionFactory getDelegate() {
		if (myDelegate == null) {
			bootstrap();
			if (myDelegate == null) {
				LOG.warn("Could not bootstrap a connection to the MongoDB servers.");
				throw new CannotConnectException(
						"Could not bootstrap a connection to the MongoDB servers.");
			}
		}
		return myDelegate;
	}

	/**
	 * Sets the underlying delegate factory.
	 * 
	 * @param delegate
	 *            The underlying delegate factory.
	 */
	protected void setDelegate(final ConnectionFactory delegate) {
		myDelegate = delegate;
	}

	/**
	 * Returns true if the document contains a "process" element that is a
	 * string and contains the value "mongos".
	 * 
	 * @param doc
	 *            The document to validate.
	 * @return True if the document contains a "process" element that is a
	 *         string and contains the value "mongos".
	 */
	private boolean isMongos(final Document doc) {

		final Element processName = doc.get("msg");
		if (processName instanceof StringElement) {
			return "isdbgrid".equals(((StringElement) processName).getValue());
		}

		return false;
	}

	/**
	 * Returns true if the document contains a "repl" element that is a
	 * sub-document.
	 * 
	 * @param doc
	 *            The document to validate.
	 * @return True if the document contains a "repl" element that is a
	 *         sub-document.
	 */
	private boolean isReplicationSet(final Document doc) {
		return (doc.get("setName") instanceof StringElement);
	}
>>>>>>> 88f3aec1
}<|MERGE_RESOLUTION|>--- conflicted
+++ resolved
@@ -44,10 +44,9 @@
  */
 public class BootstrapConnectionFactory implements ConnectionFactory {
 
-<<<<<<< HEAD
     /** The logger for the {@link BootstrapConnectionFactory}. */
-    protected static final Logger LOG = Logger
-            .getLogger(BootstrapConnectionFactory.class.getCanonicalName());
+    protected static final Log LOG = LogFactory
+            .getLog(BootstrapConnectionFactory.class);
 
     /** The configuration for the connections to be created. */
     private final MongoClientConfiguration myConfig;
@@ -111,18 +110,17 @@
                         final Document doc = results.get(0);
 
                         if (isMongos(doc)) {
-                            LOG.fine("Sharded bootstrap to " + addr + ".");
+                            LOG.debug("Sharded bootstrap to {}.", addr);
                             myDelegate = new ShardedConnectionFactory(factory,
                                     myConfig);
                         }
                         else if (isReplicationSet(doc)) {
-                            LOG.fine("Replica-set bootstrap to " + addr + ".");
+                            LOG.debug("Replica-set bootstrap to {}.", addr);
                             myDelegate = new ReplicaSetConnectionFactory(
                                     factory, myConfig);
                         }
                         else {
-                            LOG.fine("Simple MongoDB bootstrap to " + addr
-                                    + ".");
+                            LOG.debug("Simple MongoDB bootstrap to {}.", addr);
                             myDelegate = factory;
                         }
                         factory = null; // Don't close.
@@ -130,16 +128,13 @@
                     }
                 }
                 catch (final IOException ioe) {
-                    LOG.log(Level.WARNING, "I/O error during bootstrap to "
-                            + addr + ".", ioe);
+                    LOG.warn(ioe, "I/O error during bootstrap to {}.", addr);
                 }
                 catch (final InterruptedException e) {
-                    LOG.log(Level.WARNING, "Interrupted during bootstrap to "
-                            + addr + ".", e);
+                    LOG.warn(e, "Interrupted during bootstrap to {}.", addr);
                 }
                 catch (final ExecutionException e) {
-                    LOG.log(Level.WARNING, "Error during bootstrap to " + addr
-                            + ".", e);
+                    LOG.warn(e, "Error during bootstrap to {}.", addr);
                 }
                 finally {
                     IOUtils.close(conn, Level.WARNING,
@@ -251,8 +246,7 @@
         if (myDelegate == null) {
             bootstrap();
             if (myDelegate == null) {
-                LOG.log(Level.WARNING,
-                        "Could not bootstrap a connection to the MongoDB servers.");
+                LOG.warn("Could not bootstrap a connection to the MongoDB servers.");
                 throw new CannotConnectException(
                         "Could not bootstrap a connection to the MongoDB servers.");
             }
@@ -301,206 +295,4 @@
     private boolean isReplicationSet(final Document doc) {
         return (doc.get("setName") instanceof StringElement);
     }
-=======
-	/** The logger for the {@link BootstrapConnectionFactory}. */
-	protected static final Log LOG = LogFactory
-			.getLog(BootstrapConnectionFactory.class);
-
-	/** The configuration for the connections to be created. */
-	private final MongoClientConfiguration myConfig;
-
-	/** The delegate connection factory post */
-	private ConnectionFactory myDelegate = null;
-
-	/**
-	 * Creates a {@link BootstrapConnectionFactory}
-	 * 
-	 * @param config
-	 *            The configuration to use in discovering the server
-	 *            configuration.
-	 */
-	public BootstrapConnectionFactory(final MongoClientConfiguration config) {
-		myConfig = config;
-	}
-
-	/**
-	 * Re-bootstraps the environment. Normally this method is only called once
-	 * during the constructor of the factory to initialize the delegate but
-	 * users can reset the delegate by manually invoking this method.
-	 * <p>
-	 * A bootstrap will issue one commands to the first working MongoDB process.
-	 * The reply to the {@link IsMaster} command is used to detect connecting to
-	 * a mongos <tt>process</tt> and by extension a Sharded configuration.
-	 * </p>
-	 * <p>
-	 * If not using a Sharded configuration then the server status is checked
-	 * for a <tt>repl</tt> element. If present a Replication Set configuration
-	 * is assumed.
-	 * </p>
-	 * <p>
-	 * If neither a Sharded or Replication Set is being used then a plain socket
-	 * connection factory is used.
-	 * </p>
-	 */
-	public void bootstrap() {
-		ProxiedConnectionFactory factory = new SocketConnectionFactory(myConfig);
-		// Authentication has to be right on top of the physical
-		// connection.
-		if (myConfig.isAuthenticating()) {
-			factory = new AuthenticationConnectionFactory(factory, myConfig);
-		}
-		try {
-			final Cluster cluster = new Cluster(myConfig);
-			for (final InetSocketAddress addr : myConfig.getServerAddresses()) {
-				Connection conn = null;
-				final FutureCallback<Reply> future = new FutureCallback<Reply>();
-				try {
-					conn = factory.connect(cluster.add(addr), myConfig);
-
-					conn.send(new IsMaster(), future);
-					final Reply reply = future.get();
-
-					// Close the connection now that we have the reply.
-					IOUtils.close(conn);
-
-					final List<Document> results = reply.getResults();
-					if (!results.isEmpty()) {
-						final Document doc = results.get(0);
-
-						if (isMongos(doc)) {
-							LOG.debug("Sharded bootstrap to {}.", addr);
-							myDelegate = new ShardedConnectionFactory(factory,
-									myConfig);
-						} else if (isReplicationSet(doc)) {
-							LOG.debug("Replica-set bootstrap to {}.", addr);
-							myDelegate = new ReplicaSetConnectionFactory(
-									factory, myConfig);
-						} else {
-							LOG.debug("Simple MongoDB bootstrap to {}.", addr);
-							myDelegate = factory;
-						}
-						factory = null; // Don't close.
-						return;
-					}
-				} catch (final IOException ioe) {
-					LOG.warn(ioe, "I/O error during bootstrap to {}.", addr);
-				} catch (final InterruptedException e) {
-					LOG.warn(e, "Interrupted during bootstrap to {}.", addr);
-				} catch (final ExecutionException e) {
-					LOG.warn(e, "Error during bootstrap to {}.", addr);
-				} finally {
-					IOUtils.close(conn, Level.WARNING,
-							"I/O error shutting down bootstrap connection to "
-									+ addr + ".");
-				}
-			}
-		} finally {
-			IOUtils.close(factory);
-		}
-	}
-
-	/**
-	 * {@inheritDoc}
-	 * <p>
-	 * Overridden to close the delegate {@link ConnectionFactory}.
-	 * </p>
-	 */
-	@Override
-	public void close() {
-		IOUtils.close(myDelegate);
-	}
-
-	/**
-	 * {@inheritDoc}
-	 * <p>
-	 * Delegates the connection to the setup delegate.
-	 * </p>
-	 */
-	@Override
-	public Connection connect() throws IOException {
-		return getDelegate().connect();
-	}
-
-	/**
-	 * {@inheritDoc}
-	 * <p>
-	 * Overridden to return the cluster type of the delegate
-	 * {@link ConnectionFactory}.
-	 * </p>
-	 */
-	@Override
-	public ClusterType getClusterType() {
-		return getDelegate().getClusterType();
-	}
-
-	/**
-	 * {@inheritDoc}
-	 * <p>
-	 * Overridden to return the delegates strategy.
-	 * </p>
-	 */
-	@Override
-	public ReconnectStrategy getReconnectStrategy() {
-		return getDelegate().getReconnectStrategy();
-	}
-
-	/**
-	 * Returns the underlying delegate factory.
-	 * 
-	 * @return The underlying delegate factory.
-	 */
-	protected ConnectionFactory getDelegate() {
-		if (myDelegate == null) {
-			bootstrap();
-			if (myDelegate == null) {
-				LOG.warn("Could not bootstrap a connection to the MongoDB servers.");
-				throw new CannotConnectException(
-						"Could not bootstrap a connection to the MongoDB servers.");
-			}
-		}
-		return myDelegate;
-	}
-
-	/**
-	 * Sets the underlying delegate factory.
-	 * 
-	 * @param delegate
-	 *            The underlying delegate factory.
-	 */
-	protected void setDelegate(final ConnectionFactory delegate) {
-		myDelegate = delegate;
-	}
-
-	/**
-	 * Returns true if the document contains a "process" element that is a
-	 * string and contains the value "mongos".
-	 * 
-	 * @param doc
-	 *            The document to validate.
-	 * @return True if the document contains a "process" element that is a
-	 *         string and contains the value "mongos".
-	 */
-	private boolean isMongos(final Document doc) {
-
-		final Element processName = doc.get("msg");
-		if (processName instanceof StringElement) {
-			return "isdbgrid".equals(((StringElement) processName).getValue());
-		}
-
-		return false;
-	}
-
-	/**
-	 * Returns true if the document contains a "repl" element that is a
-	 * sub-document.
-	 * 
-	 * @param doc
-	 *            The document to validate.
-	 * @return True if the document contains a "repl" element that is a
-	 *         sub-document.
-	 */
-	private boolean isReplicationSet(final Document doc) {
-		return (doc.get("setName") instanceof StringElement);
-	}
->>>>>>> 88f3aec1
 }