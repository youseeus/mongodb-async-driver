--- conflicted
+++ resolved
@@ -37,10 +37,9 @@
  */
 public class SocketConnectionFactory implements ProxiedConnectionFactory {
 
-<<<<<<< HEAD
     /** The logger for the factory. */
-    private static final Logger LOG = Logger
-            .getLogger(SocketConnectionFactory.class.getName());
+    private static final Log LOG = LogFactory
+            .getLog(SocketConnectionFactory.class);
 
     /** The MongoDB client configuration. */
     private final MongoClientConfiguration myConfig;
@@ -107,13 +106,11 @@
                     }
                     catch (final ExecutionException e) {
                         // Probably not in a good state...
-                        LOG.log(Level.FINE,
-                                "Could not execute a 'ismaster' command.", e);
+                        LOG.debug(e, "Could not execute an 'ismaster' command.");
                     }
                     catch (final InterruptedException e) {
                         // Probably not in a good state...
-                        LOG.log(Level.FINE,
-                                "Could not execute a 'ismaster' command.", e);
+                        LOG.debug(e, "Could not execute an 'ismaster' command.");
                     }
                 }
 
@@ -244,163 +241,4 @@
     protected Cluster getState() {
         return myState;
     }
-=======
-	/** The logger for the factory. */
-	private static final Log LOG = LogFactory
-			.getLog(SocketConnectionFactory.class);
-
-	/** The MongoDB client configuration. */
-	private final MongoClientConfiguration myConfig;
-
-	/** The server selector. */
-	private final ServerSelector myServerSelector;
-
-	/** The state of the cluster. */
-	private final Cluster myState;
-
-	/**
-	 * Creates a new {@link SocketConnectionFactory}.
-	 * 
-	 * @param config
-	 *            The MongoDB client configuration.
-	 */
-	public SocketConnectionFactory(final MongoClientConfiguration config) {
-		super();
-		myConfig = config;
-		myState = new Cluster(config);
-		myServerSelector = new LatencyServerSelector(myState, true);
-	}
-
-	/**
-	 * {@inheritDoc}
-	 * <p>
-	 * Overridden to do nothing.
-	 * </p>
-	 */
-	@Override
-	public void close() {
-		// Nothing.
-	}
-
-	/**
-	 * {@inheritDoc}
-	 * <p>
-	 * Returns a new {@link SocketConnection}.
-	 * </p>
-	 * 
-	 * @see ConnectionFactory#connect()
-	 */
-	@Override
-	public Connection connect() throws IOException {
-		final List<InetSocketAddress> servers = new ArrayList<InetSocketAddress>(
-				myConfig.getServerAddresses());
-
-		// Shuffle the servers and try to connect to each until one works.
-		IOException last = null;
-		Collections.shuffle(servers);
-		for (final InetSocketAddress address : servers) {
-			try {
-				final Server server = myState.add(address);
-				final Connection conn = connect(server, myConfig);
-
-				// Get the state of the server updated.
-				final ServerUpdateCallback cb = new ServerUpdateCallback(server);
-				conn.send(new IsMaster(), cb);
-
-				if (Version.UNKNOWN.equals(server.getVersion())) {
-					// If we don't know the version then wait for that response.
-					try {
-						cb.get();
-					} catch (final ExecutionException e) {
-						// Probably not in a good state...
-						LOG.debug(e, "Could not execute an 'ismaster' command.");
-					} catch (final InterruptedException e) {
-						// Probably not in a good state...
-						LOG.debug(e, "Could not execute an 'ismaster' command.");
-					}
-				}
-
-				return conn;
-			} catch (final IOException error) {
-				last = error;
-			}
-		}
-
-		if (last != null) {
-			throw last;
-		}
-		throw new IOException("Could not connect to any server: " + servers);
-	}
-
-	/**
-	 * Creates a connection to the address provided.
-	 * 
-	 * @param server
-	 *            The MongoDB server to connect to.
-	 * @param config
-	 *            The configuration for the Connection to the MongoDB server.
-	 * @return The Connection to MongoDB.
-	 * @throws IOException
-	 *             On a failure connecting to the server.
-	 */
-	@Override
-	public Connection connect(final Server server,
-			final MongoClientConfiguration config) throws IOException {
-
-		final AbstractSocketConnection connection;
-
-		switch (myConfig.getConnectionModel()) {
-		case SENDER_RECEIVER_THREAD: {
-			connection = new TwoThreadSocketConnection(server, myConfig);
-			break;
-		}
-		default: { // and RECEIVER_THREAD
-			connection = new SocketConnection(server, myConfig);
-			break;
-		}
-		}
-
-		// Start the connection.
-		connection.start();
-
-		return connection;
-	}
-
-	/**
-	 * {@inheritDoc}
-	 * <p>
-	 * Overridden to return {@link ClusterType#STAND_ALONE} cluster type.
-	 * </p>
-	 */
-	@Override
-	public ClusterType getClusterType() {
-		return ClusterType.STAND_ALONE;
-	}
-
-	/**
-	 * {@inheritDoc}
-	 * <p>
-	 * Overridden to return a {@link SimpleReconnectStrategy}.
-	 * </p>
-	 */
-	@Override
-	public ReconnectStrategy getReconnectStrategy() {
-		final SimpleReconnectStrategy strategy = new SimpleReconnectStrategy();
-		strategy.setConfig(myConfig);
-		strategy.setConnectionFactory(this);
-		strategy.setSelector(myServerSelector);
-		strategy.setState(myState);
-
-		return strategy;
-	}
-
-	/**
-	 * Returns the cluster state.
-	 * 
-	 * @return The cluster state.
-	 */
-	protected Cluster getState() {
-		return myState;
-	}
->>>>>>> 88f3aec1
 }