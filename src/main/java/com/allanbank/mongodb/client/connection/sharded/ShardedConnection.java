--- conflicted
+++ resolved
@@ -36,7 +36,9 @@
  */
 public class ShardedConnection extends AbstractProxyMultipleConnection<Server> {
 
-<<<<<<< HEAD
+    /** The logger for the {@link ShardedConnection}. */
+    protected static final Log LOG = LogFactory.getLog(ShardedConnection.class);
+
     /** The selector for the server when we need to reconnect. */
     private final ServerSelector mySelector;
 
@@ -106,8 +108,8 @@
             conn = cacheConnection(server, conn);
         }
         catch (final IOException e) {
-            LOG.info("Could not connect to the server '"
-                    + server.getCanonicalName() + "': " + e.getMessage());
+            LOG.info(e, "Could not connect to the server '{}': {}",
+                    server.getCanonicalName(), e.getMessage());
         }
         return conn;
     }
@@ -186,8 +188,8 @@
             }
             catch (final IOException ioe) {
                 // Ignored. Will return null.
-                LOG.fine("Could not connect to '" + server + "': "
-                        + ioe.getMessage());
+                LOG.debug(ioe, "Could not connect to '{}': {}",
+                        server.getCanonicalName(), ioe.getMessage());
             }
         }
         return null;
@@ -224,195 +226,4 @@
         }
         return servers;
     }
-=======
-	/** The logger for the {@link ShardedConnection}. */
-	protected static final Log LOG = LogFactory.getLog(ShardedConnection.class);
-
-	/** The selector for the server when we need to reconnect. */
-	private final ServerSelector mySelector;
-
-	/**
-	 * Creates a new {@link ShardedConnection}.
-	 * 
-	 * @param proxiedConnection
-	 *            The connection being proxied.
-	 * @param server
-	 *            The primary server this connection is connected to.
-	 * @param cluster
-	 *            The state of the cluster for finding secondary connections.
-	 * @param selector
-	 *            The selector for servers when we need to reconnect.
-	 * @param factory
-	 *            The connection factory for opening secondary connections.
-	 * @param config
-	 *            The MongoDB client configuration.
-	 */
-	public ShardedConnection(final Connection proxiedConnection,
-			final Server server, final Cluster cluster,
-			final ServerSelector selector,
-			final ProxiedConnectionFactory factory,
-			final MongoClientConfiguration config) {
-		super(proxiedConnection, server, cluster, factory, config);
-
-		mySelector = selector;
-	}
-
-	/**
-	 * {@inheritDoc}
-	 * <p>
-	 * Overridden to return the canonical name of the primary.
-	 * </p>
-	 */
-	@Override
-	public String getServerName() {
-		if (myMainKey != null) {
-			return myMainKey.getCanonicalName();
-		}
-		return "UNKNOWN";
-	}
-
-	/**
-	 * {@inheritDoc}
-	 * <p>
-	 * Overridden to return the socket information.
-	 * </p>
-	 */
-	@Override
-	public String toString() {
-		return "Sharded(" + myLastUsedConnection.get() + ")";
-	}
-
-	/**
-	 * {@inheritDoc}
-	 * <p>
-	 * Overridden to create a connection to the server.
-	 * </p>
-	 */
-	@Override
-	protected Connection connect(final Server server) {
-		Connection conn = null;
-		try {
-			conn = myFactory.connect(server, myConfig);
-
-			conn = cacheConnection(server, conn);
-		} catch (final IOException e) {
-			LOG.info(e, "Could not connect to the server '{}': {}",
-					server.getCanonicalName(), e.getMessage());
-		}
-		return conn;
-	}
-
-	/**
-	 * Locates the set of servers that can be used to send the specified
-	 * messages. This method will attempt to connect to the primary server if
-	 * there is not a current connection to the primary.
-	 * 
-	 * @param message1
-	 *            The first message to send.
-	 * @param message2
-	 *            The second message to send. May be <code>null</code>.
-	 * @return The servers that can be used.
-	 * @throws MongoDbException
-	 *             On a failure to locate a server that all messages can be sent
-	 *             to.
-	 */
-	@Override
-	protected List<Server> findPotentialKeys(final Message message1,
-			final Message message2) throws MongoDbException {
-		List<Server> servers = doFindPotentialServers(message1, message2);
-
-		if (servers.isEmpty()) {
-			// If we get here and a reconnect is in progress then
-			// block for the reconnect. Once the reconnect is complete, try
-			// again.
-			if (myMainKey == null) {
-				// Wait for a reconnect.
-				final ConnectionInfo<Server> newConnInfo = reconnectMain();
-				if (newConnInfo != null) {
-					updateMain(newConnInfo);
-					servers = doFindPotentialServers(message1, message2);
-				}
-			}
-
-			if (servers.isEmpty()) {
-				final StringBuilder builder = new StringBuilder();
-				builder.append("Could not find any servers for the following set of read preferences: ");
-				final Set<ReadPreference> seen = new HashSet<ReadPreference>();
-				for (final Message message : Arrays.asList(message1, message2)) {
-					if (message != null) {
-						final ReadPreference prefs = message
-								.getReadPreference();
-						if (seen.add(prefs)) {
-							if (seen.size() > 1) {
-								builder.append(", ");
-							}
-							builder.append(prefs);
-						}
-					}
-				}
-
-				builder.append('.');
-
-				throw new MongoDbException(builder.toString());
-			}
-		}
-
-		return servers;
-	}
-
-	/**
-	 * {@inheritDoc}
-	 * <p>
-	 * Overridden creates a connection back to the primary server.
-	 * </p>
-	 */
-	@Override
-	protected ConnectionInfo<Server> reconnectMain() {
-		for (final Server server : mySelector.pickServers()) {
-			try {
-				final Connection conn = myFactory.connect(server, myConfig);
-
-				return new ConnectionInfo<Server>(conn, server);
-			} catch (final IOException ioe) {
-				// Ignored. Will return null.
-				LOG.debug(ioe, "Could not connect to '{}': {}",
-						server.getCanonicalName(), ioe.getMessage());
-			}
-		}
-		return null;
-	}
-
-	/**
-	 * Locates the set of servers that can be used to send the specified
-	 * messages.
-	 * 
-	 * @param message1
-	 *            The first message to send.
-	 * @param message2
-	 *            The second message to send. May be <code>null</code>.
-	 * @return The servers that can be used.
-	 */
-	private List<Server> doFindPotentialServers(final Message message1,
-			final Message message2) {
-
-		final Server main = myMainKey;
-		List<Server> servers = Collections.emptyList();
-		if (message1 != null) {
-			ReadPreference pref = message1.getReadPreference();
-			if (pref.getServer() != null) {
-				servers = Collections.singletonList(myCluster.get(pref
-						.getServer()));
-			} else {
-				pref = message2.getReadPreference();
-				if (pref.getServer() != null) {
-					servers = Collections.singletonList(myCluster.get(pref
-							.getServer()));
-				} else if (main != null) {
-					servers = Collections.singletonList(main);
-				}
-			}
-		}
-		return servers;
-	}
->>>>>>> 88f3aec1
 }