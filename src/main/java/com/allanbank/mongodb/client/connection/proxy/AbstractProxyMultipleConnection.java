/*
 * Copyright 2013, Allanbank Consulting, Inc. 
 *           All Rights Reserved
 */

package com.allanbank.mongodb.client.connection.proxy;

import java.beans.PropertyChangeEvent;
import java.beans.PropertyChangeListener;
import java.beans.PropertyChangeSupport;
import java.io.IOException;
import java.util.List;
import java.util.Map;
import java.util.concurrent.ConcurrentHashMap;
import java.util.concurrent.ConcurrentMap;
import java.util.concurrent.TimeUnit;
import java.util.concurrent.atomic.AtomicBoolean;
import java.util.concurrent.atomic.AtomicReference;

import com.allanbank.mongodb.Callback;
import com.allanbank.mongodb.MongoClientConfiguration;
import com.allanbank.mongodb.MongoDbException;
import com.allanbank.mongodb.client.Message;
import com.allanbank.mongodb.client.connection.Connection;
import com.allanbank.mongodb.client.connection.ReconnectStrategy;
import com.allanbank.mongodb.client.message.Reply;
import com.allanbank.mongodb.client.state.Cluster;
import com.allanbank.mongodb.error.ConnectionLostException;
import com.allanbank.mongodb.util.IOUtils;
import com.allanbank.mongodb.util.log.Log;
import com.allanbank.mongodb.util.log.LogFactory;

/**
 * AbstractProxyMultipleConnection provides the core functionality for a
 * connection that multiplexes requests across multiple connections.
 * 
 * @param <K>
 *            The key used to track the various connections.
 * @copyright 2013, Allanbank Consulting, Inc., All Rights Reserved
 */
public abstract class AbstractProxyMultipleConnection<K> implements Connection {

<<<<<<< HEAD
    /** The logger for the {@link AbstractProxyMultipleConnection}. */
    protected static final Logger LOG = Logger
            .getLogger(AbstractProxyMultipleConnection.class.getCanonicalName());

    /** The state of the cluster for finding secondary connections. */
    protected final Cluster myCluster;

    /** The MongoDB client configuration. */
    protected final MongoClientConfiguration myConfig;

    /** Support for emitting property change events. */
    protected final PropertyChangeSupport myEventSupport;

    /** The connection factory for opening secondary connections. */
    protected final ProxiedConnectionFactory myFactory;

    /** The most recently used connection. */
    protected final AtomicReference<Connection> myLastUsedConnection;

    /** The listener for changes in the cluster and connections. */
    protected final PropertyChangeListener myListener;

    /** The primary instance this connection is connected to. */
    protected volatile K myMainKey;

    /** Set to false when the connection is closed. */
    protected final AtomicBoolean myOpen;

    /** Set to true when the connection should be gracefully closed. */
    protected final AtomicBoolean myShutdown;

    /** The servers this connection is connected to. */
    /* package */final ConcurrentMap<K, Connection> myConnections;

    /**
     * Creates a new {@link AbstractProxyMultipleConnection}.
     * 
     * @param proxiedConnection
     *            The connection being proxied.
     * @param server
     *            The primary server this connection is connected to.
     * @param cluster
     *            The state of the cluster for finding secondary connections.
     * @param factory
     *            The connection factory for opening secondary connections.
     * @param config
     *            The MongoDB client configuration.
     */
    public AbstractProxyMultipleConnection(final Connection proxiedConnection,
            final K server, final Cluster cluster,
            final ProxiedConnectionFactory factory,
            final MongoClientConfiguration config) {
        myMainKey = server;
        myCluster = cluster;
        myFactory = factory;
        myConfig = config;

        myOpen = new AtomicBoolean(true);
        myShutdown = new AtomicBoolean(false);
        myEventSupport = new PropertyChangeSupport(this);
        myConnections = new ConcurrentHashMap<K, Connection>();
        myLastUsedConnection = new AtomicReference<Connection>(
                proxiedConnection);

        myListener = new ClusterAndConnectionListener();
        myCluster.addListener(myListener);

        if (proxiedConnection != null) {
            cacheConnection(server, proxiedConnection);
        }
    }

    /**
     * {@inheritDoc}
     * <p>
     * Overridden to add this listener to this connection's event source.
     * </p>
     */
    @Override
    public void addPropertyChangeListener(final PropertyChangeListener listener) {
        myEventSupport.addPropertyChangeListener(listener);
    }

    /**
     * Closes the underlying connection.
     * 
     * @see Connection#close()
     */
    @Override
    public void close() throws IOException {

        myOpen.set(false);
        myCluster.removeListener(myListener);

        for (final Connection conn : myConnections.values()) {
            try {
                conn.removePropertyChangeListener(myListener);
                conn.close();
            }
            catch (final IOException ioe) {
                LOG.log(Level.WARNING, "Could not close the connection: "
                        + conn, ioe);
            }
        }
    }

    /**
     * {@inheritDoc}
     * <p>
     * Forwards the call to the proxied {@link Connection}.
     * </p>
     * 
     * @see java.io.Flushable#flush()
     */
    @Override
    public void flush() throws IOException {
        for (final Connection conn : myConnections.values()) {
            try {
                conn.flush();
            }
            catch (final IOException ioe) {
                LOG.log(Level.WARNING, "Could not flush the connection: "
                        + conn, ioe);
            }
        }
    }

    /**
     * {@inheritDoc}
     * <p>
     * Overridden to return the pending count for the last connection used to
     * send a message.
     * </p>
     */
    @Override
    public int getPendingCount() {
        return myLastUsedConnection.get().getPendingCount();
    }

    /**
     * {@inheritDoc}
     * <p>
     * True if the connection is open and not shutting down.
     * </p>
     */
    @Override
    public boolean isAvailable() {
        return isOpen() && !isShuttingDown();
    }

    /**
     * {@inheritDoc}
     * <p>
     * Overridden to return if the last used connection is idle.
     * </p>
     */
    @Override
    public boolean isIdle() {
        return myLastUsedConnection.get().isIdle();
    }

    /**
     * {@inheritDoc}
     * <p>
     * Overridden to return if this connection has any open connections.
     * </p>
     */
    @Override
    public boolean isOpen() {
        return myOpen.get();
    }

    /**
     * {@inheritDoc}
     * <p>
     * Overridden to return if the last used connection is shutting down.
     * </p>
     */
    @Override
    public boolean isShuttingDown() {
        return myShutdown.get();
    }

    /**
     * {@inheritDoc}
     * <p>
     * Overridden to raise the errors with all of the underlying connections.
     * </p>
     */
    @Override
    public void raiseErrors(final MongoDbException exception) {
        for (final Connection conn : myConnections.values()) {
            conn.raiseErrors(exception);
        }
    }

    /**
     * {@inheritDoc}
     * <p>
     * Overridden to remove the listener from this connection.
     * </p>
     */
    @Override
    public void removePropertyChangeListener(
            final PropertyChangeListener listener) {
        myEventSupport.removePropertyChangeListener(listener);
    }

    /**
     * {@inheritDoc}
     * <p>
     * Locates all of the potential servers that can receive all of the
     * messages. Tries to then send the messages to a server with a connection
     * already open or failing that tries to open a connection to open of the
     * servers.
     * </p>
     */
    @Override
    public void send(final Message message, final Callback<Reply> replyCallback)
            throws MongoDbException {
        send(message, null, replyCallback);
    }

    /**
     * {@inheritDoc}
     * <p>
     * Locates all of the potential servers that can receive all of the
     * messages. Tries to then send the messages to a server with a connection
     * already open or failing that tries to open a connection to open of the
     * servers.
     * </p>
     */
    @Override
    public void send(final Message message1, final Message message2,
            final Callback<Reply> replyCallback) throws MongoDbException {

        if (!isAvailable()) {
            throw new ConnectionLostException("Connection shutting down.");
        }

        final List<K> servers = findPotentialKeys(message1, message2);
        if (!trySend(servers, message1, message2, replyCallback)) {
            throw new MongoDbException(
                    "Could not send the messages to any of the potential servers.");
        }
    }

    /**
     * {@inheritDoc}
     * <p>
     * Overridden to shutdown all of the underlying connections.
     * </p>
     */
    @Override
    public void shutdown(final boolean force) {
        myShutdown.set(true);
        for (final Connection conn : myConnections.values()) {
            conn.shutdown(force);
        }
    }

    /**
     * {@inheritDoc}
     * <p>
     * Overridden to return the socket information.
     * </p>
     */
    @Override
    public String toString() {
        return "ReplicaSet(" + myLastUsedConnection.get() + ")";
    }

    /**
     * {@inheritDoc}
     * <p>
     * Overridden to wait for all of the underlying connections to close.
     * </p>
     */
    @Override
    public void waitForClosed(final int timeout, final TimeUnit timeoutUnits) {
        final long millis = timeoutUnits.toMillis(timeout);
        long now = System.currentTimeMillis();
        final long deadline = now + millis;

        for (final Connection conn : myConnections.values()) {
            if (now < deadline) {
                conn.waitForClosed((int) (deadline - now),
                        TimeUnit.MILLISECONDS);
                now = System.currentTimeMillis();
            }
        }
    }

    /**
     * Caches the connection to the server if there is not already a connection
     * in the cache. If there is a connection already in the cache then the one
     * provided is closed and the cached connection it returned.
     * 
     * @param server
     *            The server connected to.
     * @param conn
     *            The connection to cache, if possible.
     * @return The connection in the cache.
     */
    protected Connection cacheConnection(final K server, final Connection conn) {
        final Connection existing = myConnections.putIfAbsent(server, conn);
        if (existing != null) {
            conn.shutdown(true);
            return existing;
        }

        // Listener to the connection for it to close.
        conn.addPropertyChangeListener(myListener);

        return conn;
    }

    /**
     * Attempts to create a connection to the server, catching any exceptions
     * thrown. If a connection is created it should be
     * {@link #cacheConnection(Object, Connection) cached}.
     * 
     * @param server
     *            The server to connect to.
     * @return The connection to the server.
     */
    protected abstract Connection connect(final K server);

    /**
     * Returns the cached connection for the specified key. This method may
     * return {@code null}.
     * 
     * @param server
     *            The server connected to.
     * @return The connection in the cache.
     */
    protected Connection connection(final K server) {
        return myConnections.get(server);
    }

    /**
     * Sends the message on the connection.
     * 
     * @param conn
     *            The connection to send on.
     * @param message1
     *            The first message to send.
     * @param message2
     *            The second message to send, may be <code>null</code>.
     * @param reply
     *            The reply {@link Callback}.
     */
    protected void doSend(final Connection conn, final Message message1,
            final Message message2, final Callback<Reply> reply) {

        // Use the connection for metrics etc.
        myLastUsedConnection.lazySet(conn);

        if (message2 == null) {
            conn.send(message1, reply);
        }
        else {
            conn.send(message1, message2, reply);
        }

    }

    /**
     * Locates the set of servers that can be used to send the specified
     * messages. This method will attempt to connect to the primary server if
     * there is not a current connection to the primary.
     * 
     * @param message1
     *            The first message to send.
     * @param message2
     *            The second message to send. May be <code>null</code>.
     * @return The servers that can be used.
     * @throws MongoDbException
     *             On a failure to locate a server that all messages can be sent
     *             to.
     */
    protected abstract List<K> findPotentialKeys(final Message message1,
            final Message message2) throws MongoDbException;

    /**
     * Tries to reconnect previously open {@link Connection}s. If a connection
     * was being closed then cleans up the remaining state.
     * 
     * @param connection
     *            The connection that was closed.
     */
    protected synchronized void handleConnectionClosed(
            final Connection connection) {

        if (!myOpen.get()) {
            return;
        }

        final K server = findKeyForConnection(connection);

        try {
            // If this is the last connection then go ahead and close this
            // replica set connection so the number of active connections can
            // shrink. Only close this connection on a graceful primary
            // shutdown to pick up when a primary change happens.
            final K primary = myMainKey;
            if ((myConnections.size() == 1)
                    && (!server.equals(primary) || connection.isShuttingDown())) {

                // Mark this a graceful shutdown.
                removeCachedConnection(server, connection);
                shutdown(true);

                myEventSupport.firePropertyChange(Connection.OPEN_PROP_NAME,
                        true, isOpen());
            }
            // If the connection that closed was the primary then we need to
            // reconnect.
            else if (server.equals(primary) && isOpen()) {
                // Not sure who is primary any more.
                myMainKey = null;

                LOG.info("Primary MongoDB Connection closed: ReplicaSet("
                        + connection + "). Will try to reconnect.");

                // Need to use the reconnect logic to find the new primary.
                final ConnectionInfo<K> newConn = reconnectMain();
                if (newConn != null) {
                    removeCachedConnection(server, connection);
                    updateMain(newConn);
                }
                // Else could not find a primary. Likely in a bad state but let
                // the connection stay for secondary queries if we have another
                // connection.
                else if (myConnections.size() == 1) {
                    // Mark this a graceful shutdown.
                    removeCachedConnection(server, connection);
                    shutdown(false);

                    myEventSupport.firePropertyChange(
                            Connection.OPEN_PROP_NAME, true, isOpen());
                }
            }
            // Just remove the connection (above).
            else {
                LOG.fine("MongoDB Connection closed: ReplicaSet(" + connection
                        + ").");
            }
        }
        finally {
            // Make sure we always remove the closed connection.
            removeCachedConnection(server, connection);
            connection.raiseErrors(new ConnectionLostException(
                    "Connection closed."));
        }
    }

    /**
     * Reconnects the connection.
     * 
     * @param conn
     *            The connection to reconnect.
     * @return The new connection if the reconnect was successful.
     */
    protected Connection reconnect(final Connection conn) {
        final ReconnectStrategy strategy = myFactory.getReconnectStrategy();
        final Connection newConn = strategy.reconnect(conn);
        IOUtils.close(conn);
        return newConn;
    }

    /**
     * Creates a connection back to the main server for this connection.
     * 
     * @return The information for the new connection.
     */
    protected abstract ConnectionInfo<K> reconnectMain();

    /**
     * Remove the connection from the cache.
     * 
     * @param key
     *            The key to remove the connection for.
     * @param connection
     *            The connection to remove (if known).
     */
    protected void removeCachedConnection(final Object key,
            final Connection connection) {
        Connection conn = connection;
        if (connection == null) {
            conn = myConnections.remove(key);
        }
        else if (!myConnections.remove(key, connection)) {
            // Different connection found.
            conn = null;
        }

        if (conn != null) {
            conn.removePropertyChangeListener(myListener);
            conn.shutdown(true);
        }
    }

    /**
     * Tries to send the messages to the first server with either an open
     * connection or that we can open a connection to.
     * 
     * @param servers
     *            The servers the messages can be sent to.
     * @param message1
     *            The first message to send.
     * @param message2
     *            The second message to send. May be <code>null</code>.
     * @param reply
     *            The callback for the replies.
     * @return The true if the message was sent.
     */
    protected boolean trySend(final List<K> servers, final Message message1,
            final Message message2, final Callback<Reply> reply) {
        for (final K server : servers) {

            Connection conn = myConnections.get(server);

            // See if we need to create a connection.
            if (conn == null) {
                // Create one.
                conn = connect(server);
            }
            else if (!conn.isAvailable()) {

                removeCachedConnection(server, conn);

                final ReconnectStrategy strategy = myFactory
                        .getReconnectStrategy();
                conn = strategy.reconnect(conn);
                if (conn != null) {
                    conn = cacheConnection(server, conn);
                }
            }

            if (conn != null) {
                doSend(conn, message1, message2, reply);
                return true;
            }
        }

        return false;
    }

    /**
     * Update the state with the new primary server.
     * 
     * @param newConn
     *            The new primary server.
     */
    protected void updateMain(final ConnectionInfo<K> newConn) {
        myMainKey = newConn.getConnectionKey();

        // Add the connection to the cache. This also gets the listener
        // attached.
        cacheConnection(newConn.getConnectionKey(), newConn.getConnection());
    }

    /**
     * Finds the server for the connection.
     * 
     * @param connection
     *            The connection to remove.
     * @return The K for the connection.
     */
    private K findKeyForConnection(final Connection connection) {
        for (final Map.Entry<K, Connection> entry : myConnections.entrySet()) {
            if (entry.getValue() == connection) {
                return entry.getKey();
            }
        }
        return null;
    }

    /**
     * ClusterListener provides a listener for changes in the cluster.
     * 
     * @api.no This class is <b>NOT</b> part of the drivers API. This class may
     *         be mutated in incompatible ways between any two releases of the
     *         driver.
     * @copyright 2013, Allanbank Consulting, Inc., All Rights Reserved
     */
    protected final class ClusterAndConnectionListener implements
            PropertyChangeListener {
        @Override
        public void propertyChange(final PropertyChangeEvent event) {
            final String propName = event.getPropertyName();
            if (Cluster.SERVER_PROP.equals(propName)
                    && (event.getNewValue() == null)) {
                // A K has been removed. Close the connection.
                removeCachedConnection(event.getOldValue(), null);
            }
            else if (Connection.OPEN_PROP_NAME.equals(event.getPropertyName())
                    && Boolean.FALSE.equals(event.getNewValue())) {
                handleConnectionClosed((Connection) event.getSource());
            }
        }

    }
=======
	/** The logger for the {@link AbstractProxyMultipleConnection}. */
	protected static final Log LOG = LogFactory
			.getLog(AbstractProxyMultipleConnection.class);

	/** The state of the cluster for finding secondary connections. */
	protected final Cluster myCluster;

	/** The MongoDB client configuration. */
	protected final MongoClientConfiguration myConfig;

	/** Support for emitting property change events. */
	protected final PropertyChangeSupport myEventSupport;

	/** The connection factory for opening secondary connections. */
	protected final ProxiedConnectionFactory myFactory;

	/** The most recently used connection. */
	protected final AtomicReference<Connection> myLastUsedConnection;

	/** The listener for changes in the cluster and connections. */
	protected final PropertyChangeListener myListener;

	/** The primary instance this connection is connected to. */
	protected volatile K myMainKey;

	/** Set to false when the connection is closed. */
	protected final AtomicBoolean myOpen;

	/** Set to true when the connection should be gracefully closed. */
	protected final AtomicBoolean myShutdown;

	/** The servers this connection is connected to. */
	/* package */final ConcurrentMap<K, Connection> myConnections;

	/**
	 * Creates a new {@link AbstractProxyMultipleConnection}.
	 * 
	 * @param proxiedConnection
	 *            The connection being proxied.
	 * @param server
	 *            The primary server this connection is connected to.
	 * @param cluster
	 *            The state of the cluster for finding secondary connections.
	 * @param factory
	 *            The connection factory for opening secondary connections.
	 * @param config
	 *            The MongoDB client configuration.
	 */
	public AbstractProxyMultipleConnection(final Connection proxiedConnection,
			final K server, final Cluster cluster,
			final ProxiedConnectionFactory factory,
			final MongoClientConfiguration config) {
		myMainKey = server;
		myCluster = cluster;
		myFactory = factory;
		myConfig = config;

		myOpen = new AtomicBoolean(true);
		myShutdown = new AtomicBoolean(false);
		myEventSupport = new PropertyChangeSupport(this);
		myConnections = new ConcurrentHashMap<K, Connection>();
		myLastUsedConnection = new AtomicReference<Connection>(
				proxiedConnection);

		myListener = new ClusterAndConnectionListener();
		myCluster.addListener(myListener);

		if (proxiedConnection != null) {
			cacheConnection(server, proxiedConnection);
		}
	}

	/**
	 * {@inheritDoc}
	 * <p>
	 * Overridden to add this listener to this connection's event source.
	 * </p>
	 */
	@Override
	public void addPropertyChangeListener(final PropertyChangeListener listener) {
		myEventSupport.addPropertyChangeListener(listener);
	}

	/**
	 * Closes the underlying connection.
	 * 
	 * @see Connection#close()
	 */
	@Override
	public void close() throws IOException {

		myOpen.set(false);
		myCluster.removeListener(myListener);

		for (final Connection conn : myConnections.values()) {
			try {
				conn.removePropertyChangeListener(myListener);
				conn.close();
			} catch (final IOException ioe) {
				LOG.warn(ioe, "Could not close the connection: {}", conn);
			}
		}
	}

	/**
	 * {@inheritDoc}
	 * <p>
	 * Forwards the call to the proxied {@link Connection}.
	 * </p>
	 * 
	 * @see java.io.Flushable#flush()
	 */
	@Override
	public void flush() throws IOException {
		for (final Connection conn : myConnections.values()) {
			try {
				conn.flush();
			} catch (final IOException ioe) {
				LOG.warn(ioe, "Could not flush the connection: {}", conn);
			}
		}
	}

	/**
	 * {@inheritDoc}
	 * <p>
	 * Overridden to return the pending count for the last connection used to
	 * send a message.
	 * </p>
	 */
	@Override
	public int getPendingCount() {
		return myLastUsedConnection.get().getPendingCount();
	}

	/**
	 * {@inheritDoc}
	 * <p>
	 * True if the connection is open and not shutting down.
	 * </p>
	 */
	@Override
	public boolean isAvailable() {
		return isOpen() && !isShuttingDown();
	}

	/**
	 * {@inheritDoc}
	 * <p>
	 * Overridden to return if the last used connection is idle.
	 * </p>
	 */
	@Override
	public boolean isIdle() {
		return myLastUsedConnection.get().isIdle();
	}

	/**
	 * {@inheritDoc}
	 * <p>
	 * Overridden to return if this connection has any open connections.
	 * </p>
	 */
	@Override
	public boolean isOpen() {
		return myOpen.get();
	}

	/**
	 * {@inheritDoc}
	 * <p>
	 * Overridden to return if the last used connection is shutting down.
	 * </p>
	 */
	@Override
	public boolean isShuttingDown() {
		return myShutdown.get();
	}

	/**
	 * {@inheritDoc}
	 * <p>
	 * Overridden to raise the errors with all of the underlying connections.
	 * </p>
	 */
	@Override
	public void raiseErrors(final MongoDbException exception) {
		for (final Connection conn : myConnections.values()) {
			conn.raiseErrors(exception);
		}
	}

	/**
	 * {@inheritDoc}
	 * <p>
	 * Overridden to remove the listener from this connection.
	 * </p>
	 */
	@Override
	public void removePropertyChangeListener(
			final PropertyChangeListener listener) {
		myEventSupport.removePropertyChangeListener(listener);
	}

	/**
	 * {@inheritDoc}
	 * <p>
	 * Locates all of the potential servers that can receive all of the
	 * messages. Tries to then send the messages to a server with a connection
	 * already open or failing that tries to open a connection to open of the
	 * servers.
	 * </p>
	 */
	@Override
	public String send(final Message message,
			final Callback<Reply> replyCallback) throws MongoDbException {
		return send(message, null, replyCallback);
	}

	/**
	 * {@inheritDoc}
	 * <p>
	 * Locates all of the potential servers that can receive all of the
	 * messages. Tries to then send the messages to a server with a connection
	 * already open or failing that tries to open a connection to open of the
	 * servers.
	 * </p>
	 */
	@Override
	public String send(final Message message1, final Message message2,
			final Callback<Reply> replyCallback) throws MongoDbException {

		if (!isAvailable()) {
			throw new ConnectionLostException("Connection shutting down.");
		}

		final List<K> servers = findPotentialKeys(message1, message2);

		// First we try and send to a server with a connection already open.
		final String result = trySend(servers, message1, message2,
				replyCallback);

		if (result == null) {
			throw new MongoDbException(
					"Could not send the messages to any of the potential servers.");
		}

		return result;
	}

	/**
	 * {@inheritDoc}
	 * <p>
	 * Overridden to shutdown all of the underlying connections.
	 * </p>
	 */
	@Override
	public void shutdown(final boolean force) {
		myShutdown.set(true);
		for (final Connection conn : myConnections.values()) {
			conn.shutdown(force);
		}
	}

	/**
	 * {@inheritDoc}
	 * <p>
	 * Overridden to return the socket information.
	 * </p>
	 */
	@Override
	public String toString() {
		return "ReplicaSet(" + myLastUsedConnection.get() + ")";
	}

	/**
	 * {@inheritDoc}
	 * <p>
	 * Overridden to wait for all of the underlying connections to close.
	 * </p>
	 */
	@Override
	public void waitForClosed(final int timeout, final TimeUnit timeoutUnits) {
		final long millis = timeoutUnits.toMillis(timeout);
		long now = System.currentTimeMillis();
		final long deadline = now + millis;

		for (final Connection conn : myConnections.values()) {
			if (now < deadline) {
				conn.waitForClosed((int) (deadline - now),
						TimeUnit.MILLISECONDS);
				now = System.currentTimeMillis();
			}
		}
	}

	/**
	 * Caches the connection to the server if there is not already a connection
	 * in the cache. If there is a connection already in the cache then the one
	 * provided is closed and the cached connection it returned.
	 * 
	 * @param server
	 *            The server connected to.
	 * @param conn
	 *            The connection to cache, if possible.
	 * @return The connection in the cache.
	 */
	protected Connection cacheConnection(final K server, final Connection conn) {
		final Connection existing = myConnections.putIfAbsent(server, conn);
		if (existing != null) {
			conn.shutdown(true);
			return existing;
		}

		// Listener to the connection for it to close.
		conn.addPropertyChangeListener(myListener);

		return conn;
	}

	/**
	 * Attempts to create a connection to the server, catching any exceptions
	 * thrown. If a connection is created it should be
	 * {@link #cacheConnection(Object, Connection) cached}.
	 * 
	 * @param server
	 *            The server to connect to.
	 * @return The connection to the server.
	 */
	protected abstract Connection connect(final K server);

	/**
	 * Returns the cached connection for the specified key. This method may
	 * return {@code null}.
	 * 
	 * @param server
	 *            The server connected to.
	 * @return The connection in the cache.
	 */
	protected Connection connection(final K server) {
		return myConnections.get(server);
	}

	/**
	 * Sends the message on the connection.
	 * 
	 * @param conn
	 *            The connection to send on.
	 * @param message1
	 *            The first message to send.
	 * @param message2
	 *            The second message to send, may be <code>null</code>.
	 * @param reply
	 *            The reply {@link Callback}.
	 * @return The server the message was sent to.
	 */
	protected String doSend(final Connection conn, final Message message1,
			final Message message2, final Callback<Reply> reply) {

		// Use the connection for metrics etc.
		myLastUsedConnection.lazySet(conn);

		if (message2 == null) {
			return conn.send(message1, reply);
		}
		return conn.send(message1, message2, reply);

	}

	/**
	 * Locates the set of servers that can be used to send the specified
	 * messages. This method will attempt to connect to the primary server if
	 * there is not a current connection to the primary.
	 * 
	 * @param message1
	 *            The first message to send.
	 * @param message2
	 *            The second message to send. May be <code>null</code>.
	 * @return The servers that can be used.
	 * @throws MongoDbException
	 *             On a failure to locate a server that all messages can be sent
	 *             to.
	 */
	protected abstract List<K> findPotentialKeys(final Message message1,
			final Message message2) throws MongoDbException;

	/**
	 * Tries to reconnect previously open {@link Connection}s. If a connection
	 * was being closed then cleans up the remaining state.
	 * 
	 * @param connection
	 *            The connection that was closed.
	 */
	protected synchronized void handleConnectionClosed(
			final Connection connection) {

		if (!myOpen.get()) {
			return;
		}

		final K server = findKeyForConnection(connection);

		try {
			// If this is the last connection then go ahead and close this
			// replica set connection so the number of active connections can
			// shrink. Only close this connection on a graceful primary
			// shutdown to pick up when a primary change happens.
			final K primary = myMainKey;
			if ((myConnections.size() == 1)
					&& (!server.equals(primary) || connection.isShuttingDown())) {

				// Mark this a graceful shutdown.
				removeCachedConnection(server, connection);
				shutdown(true);

				myEventSupport.firePropertyChange(Connection.OPEN_PROP_NAME,
						true, isOpen());
			}
			// If the connection that closed was the primary then we need to
			// reconnect.
			else if (server.equals(primary) && isOpen()) {
				// Not sure who is primary any more.
				myMainKey = null;

				LOG.info("Primary MongoDB Connection closed: ReplicaSet({}). "
						+ "Will try to reconnect.", connection);

				// Need to use the reconnect logic to find the new primary.
				final ConnectionInfo<K> newConn = reconnectMain();
				if (newConn != null) {
					removeCachedConnection(server, connection);
					updateMain(newConn);
				}
				// Else could not find a primary. Likely in a bad state but let
				// the connection stay for secondary queries if we have another
				// connection.
				else if (myConnections.size() == 1) {
					// Mark this a graceful shutdown.
					removeCachedConnection(server, connection);
					shutdown(false);

					myEventSupport.firePropertyChange(
							Connection.OPEN_PROP_NAME, true, isOpen());
				}
			}
			// Just remove the connection (above).
			else {
				LOG.debug("MongoDB Connection closed: ReplicaSet({}).", connection);
			}
		} finally {
			// Make sure we always remove the closed connection.
			removeCachedConnection(server, connection);
			connection.raiseErrors(new ConnectionLostException(
					"Connection closed."));
		}
	}

	/**
	 * Reconnects the connection.
	 * 
	 * @param conn
	 *            The connection to reconnect.
	 * @return The new connection if the reconnect was successful.
	 */
	protected Connection reconnect(final Connection conn) {
		final ReconnectStrategy strategy = myFactory.getReconnectStrategy();
		final Connection newConn = strategy.reconnect(conn);
		IOUtils.close(conn);
		return newConn;
	}

	/**
	 * Creates a connection back to the main server for this connection.
	 * 
	 * @return The information for the new connection.
	 */
	protected abstract ConnectionInfo<K> reconnectMain();

	/**
	 * Remove the connection from the cache.
	 * 
	 * @param key
	 *            The key to remove the connection for.
	 * @param connection
	 *            The connection to remove (if known).
	 */
	protected void removeCachedConnection(final Object key,
			final Connection connection) {
		Connection conn = connection;
		if (connection == null) {
			conn = myConnections.remove(key);
		} else if (!myConnections.remove(key, connection)) {
			// Different connection found.
			conn = null;
		}

		if (conn != null) {
			conn.removePropertyChangeListener(myListener);
			conn.shutdown(true);
		}
	}

	/**
	 * Tries to send the messages to the first server with either an open
	 * connection or that we can open a connection to.
	 * 
	 * @param servers
	 *            The servers the messages can be sent to.
	 * @param message1
	 *            The first message to send.
	 * @param message2
	 *            The second message to send. May be <code>null</code>.
	 * @param reply
	 *            The callback for the replies.
	 * @return The token for the server that the messages were sent to or
	 *         <code>null</code> if the messages could not be sent.
	 */
	protected String trySend(final List<K> servers, final Message message1,
			final Message message2, final Callback<Reply> reply) {
		for (final K server : servers) {

			Connection conn = myConnections.get(server);

			// See if we need to create a connection.
			if (conn == null) {
				// Create one.
				conn = connect(server);
			} else if (!conn.isAvailable()) {

				removeCachedConnection(server, conn);

				final ReconnectStrategy strategy = myFactory
						.getReconnectStrategy();
				conn = strategy.reconnect(conn);
				if (conn != null) {
					conn = cacheConnection(server, conn);
				}
			}

			if (conn != null) {
				return doSend(conn, message1, message2, reply);
			}
		}

		return null;
	}

	/**
	 * Update the state with the new primary server.
	 * 
	 * @param newConn
	 *            The new primary server.
	 */
	protected void updateMain(final ConnectionInfo<K> newConn) {
		myMainKey = newConn.getConnectionKey();

		// Add the connection to the cache. This also gets the listener
		// attached.
		cacheConnection(newConn.getConnectionKey(), newConn.getConnection());
	}

	/**
	 * Finds the server for the connection.
	 * 
	 * @param connection
	 *            The connection to remove.
	 * @return The K for the connection.
	 */
	private K findKeyForConnection(final Connection connection) {
		for (final Map.Entry<K, Connection> entry : myConnections.entrySet()) {
			if (entry.getValue() == connection) {
				return entry.getKey();
			}
		}
		return null;
	}

	/**
	 * ClusterListener provides a listener for changes in the cluster.
	 * 
	 * @api.no This class is <b>NOT</b> part of the drivers API. This class may
	 *         be mutated in incompatible ways between any two releases of the
	 *         driver.
	 * @copyright 2013, Allanbank Consulting, Inc., All Rights Reserved
	 */
	protected final class ClusterAndConnectionListener implements
			PropertyChangeListener {
		@Override
		public void propertyChange(final PropertyChangeEvent event) {
			final String propName = event.getPropertyName();
			if (Cluster.SERVER_PROP.equals(propName)
					&& (event.getNewValue() == null)) {
				// A K has been removed. Close the connection.
				removeCachedConnection(event.getOldValue(), null);
			} else if (Connection.OPEN_PROP_NAME
					.equals(event.getPropertyName())
					&& Boolean.FALSE.equals(event.getNewValue())) {
				handleConnectionClosed((Connection) event.getSource());
			}
		}

	}
>>>>>>> 88f3aec1
}<|MERGE_RESOLUTION|>--- conflicted
+++ resolved
@@ -40,10 +40,9 @@
  */
 public abstract class AbstractProxyMultipleConnection<K> implements Connection {
 
-<<<<<<< HEAD
     /** The logger for the {@link AbstractProxyMultipleConnection}. */
-    protected static final Logger LOG = Logger
-            .getLogger(AbstractProxyMultipleConnection.class.getCanonicalName());
+    private static final Log LOG = LogFactory
+            .getLog(AbstractProxyMultipleConnection.class);
 
     /** The state of the cluster for finding secondary connections. */
     protected final Cluster myCluster;
@@ -141,8 +140,7 @@
                 conn.close();
             }
             catch (final IOException ioe) {
-                LOG.log(Level.WARNING, "Could not close the connection: "
-                        + conn, ioe);
+                LOG.warn(ioe, "Could not close the connection: {}", conn);
             }
         }
     }
@@ -162,8 +160,7 @@
                 conn.flush();
             }
             catch (final IOException ioe) {
-                LOG.log(Level.WARNING, "Could not flush the connection: "
-                        + conn, ioe);
+                LOG.warn(ioe, "Could not flush the connection: {}", conn);
             }
         }
     }
@@ -405,7 +402,6 @@
         else {
             conn.send(message1, message2, reply);
         }
-
     }
 
     /**
@@ -463,8 +459,8 @@
                 // Not sure who is primary any more.
                 myMainKey = null;
 
-                LOG.info("Primary MongoDB Connection closed: ReplicaSet("
-                        + connection + "). Will try to reconnect.");
+                LOG.info("Primary MongoDB Connection closed: ReplicaSet({}). "
+                        + "Will try to reconnect.", connection);
 
                 // Need to use the reconnect logic to find the new primary.
                 final ConnectionInfo<K> newConn = reconnectMain();
@@ -486,8 +482,8 @@
             }
             // Just remove the connection (above).
             else {
-                LOG.fine("MongoDB Connection closed: ReplicaSet(" + connection
-                        + ").");
+                LOG.debug("MongoDB Connection closed: ReplicaSet({}).",
+                        connection);
             }
         }
         finally {
@@ -645,608 +641,4 @@
         }
 
     }
-=======
-	/** The logger for the {@link AbstractProxyMultipleConnection}. */
-	protected static final Log LOG = LogFactory
-			.getLog(AbstractProxyMultipleConnection.class);
-
-	/** The state of the cluster for finding secondary connections. */
-	protected final Cluster myCluster;
-
-	/** The MongoDB client configuration. */
-	protected final MongoClientConfiguration myConfig;
-
-	/** Support for emitting property change events. */
-	protected final PropertyChangeSupport myEventSupport;
-
-	/** The connection factory for opening secondary connections. */
-	protected final ProxiedConnectionFactory myFactory;
-
-	/** The most recently used connection. */
-	protected final AtomicReference<Connection> myLastUsedConnection;
-
-	/** The listener for changes in the cluster and connections. */
-	protected final PropertyChangeListener myListener;
-
-	/** The primary instance this connection is connected to. */
-	protected volatile K myMainKey;
-
-	/** Set to false when the connection is closed. */
-	protected final AtomicBoolean myOpen;
-
-	/** Set to true when the connection should be gracefully closed. */
-	protected final AtomicBoolean myShutdown;
-
-	/** The servers this connection is connected to. */
-	/* package */final ConcurrentMap<K, Connection> myConnections;
-
-	/**
-	 * Creates a new {@link AbstractProxyMultipleConnection}.
-	 * 
-	 * @param proxiedConnection
-	 *            The connection being proxied.
-	 * @param server
-	 *            The primary server this connection is connected to.
-	 * @param cluster
-	 *            The state of the cluster for finding secondary connections.
-	 * @param factory
-	 *            The connection factory for opening secondary connections.
-	 * @param config
-	 *            The MongoDB client configuration.
-	 */
-	public AbstractProxyMultipleConnection(final Connection proxiedConnection,
-			final K server, final Cluster cluster,
-			final ProxiedConnectionFactory factory,
-			final MongoClientConfiguration config) {
-		myMainKey = server;
-		myCluster = cluster;
-		myFactory = factory;
-		myConfig = config;
-
-		myOpen = new AtomicBoolean(true);
-		myShutdown = new AtomicBoolean(false);
-		myEventSupport = new PropertyChangeSupport(this);
-		myConnections = new ConcurrentHashMap<K, Connection>();
-		myLastUsedConnection = new AtomicReference<Connection>(
-				proxiedConnection);
-
-		myListener = new ClusterAndConnectionListener();
-		myCluster.addListener(myListener);
-
-		if (proxiedConnection != null) {
-			cacheConnection(server, proxiedConnection);
-		}
-	}
-
-	/**
-	 * {@inheritDoc}
-	 * <p>
-	 * Overridden to add this listener to this connection's event source.
-	 * </p>
-	 */
-	@Override
-	public void addPropertyChangeListener(final PropertyChangeListener listener) {
-		myEventSupport.addPropertyChangeListener(listener);
-	}
-
-	/**
-	 * Closes the underlying connection.
-	 * 
-	 * @see Connection#close()
-	 */
-	@Override
-	public void close() throws IOException {
-
-		myOpen.set(false);
-		myCluster.removeListener(myListener);
-
-		for (final Connection conn : myConnections.values()) {
-			try {
-				conn.removePropertyChangeListener(myListener);
-				conn.close();
-			} catch (final IOException ioe) {
-				LOG.warn(ioe, "Could not close the connection: {}", conn);
-			}
-		}
-	}
-
-	/**
-	 * {@inheritDoc}
-	 * <p>
-	 * Forwards the call to the proxied {@link Connection}.
-	 * </p>
-	 * 
-	 * @see java.io.Flushable#flush()
-	 */
-	@Override
-	public void flush() throws IOException {
-		for (final Connection conn : myConnections.values()) {
-			try {
-				conn.flush();
-			} catch (final IOException ioe) {
-				LOG.warn(ioe, "Could not flush the connection: {}", conn);
-			}
-		}
-	}
-
-	/**
-	 * {@inheritDoc}
-	 * <p>
-	 * Overridden to return the pending count for the last connection used to
-	 * send a message.
-	 * </p>
-	 */
-	@Override
-	public int getPendingCount() {
-		return myLastUsedConnection.get().getPendingCount();
-	}
-
-	/**
-	 * {@inheritDoc}
-	 * <p>
-	 * True if the connection is open and not shutting down.
-	 * </p>
-	 */
-	@Override
-	public boolean isAvailable() {
-		return isOpen() && !isShuttingDown();
-	}
-
-	/**
-	 * {@inheritDoc}
-	 * <p>
-	 * Overridden to return if the last used connection is idle.
-	 * </p>
-	 */
-	@Override
-	public boolean isIdle() {
-		return myLastUsedConnection.get().isIdle();
-	}
-
-	/**
-	 * {@inheritDoc}
-	 * <p>
-	 * Overridden to return if this connection has any open connections.
-	 * </p>
-	 */
-	@Override
-	public boolean isOpen() {
-		return myOpen.get();
-	}
-
-	/**
-	 * {@inheritDoc}
-	 * <p>
-	 * Overridden to return if the last used connection is shutting down.
-	 * </p>
-	 */
-	@Override
-	public boolean isShuttingDown() {
-		return myShutdown.get();
-	}
-
-	/**
-	 * {@inheritDoc}
-	 * <p>
-	 * Overridden to raise the errors with all of the underlying connections.
-	 * </p>
-	 */
-	@Override
-	public void raiseErrors(final MongoDbException exception) {
-		for (final Connection conn : myConnections.values()) {
-			conn.raiseErrors(exception);
-		}
-	}
-
-	/**
-	 * {@inheritDoc}
-	 * <p>
-	 * Overridden to remove the listener from this connection.
-	 * </p>
-	 */
-	@Override
-	public void removePropertyChangeListener(
-			final PropertyChangeListener listener) {
-		myEventSupport.removePropertyChangeListener(listener);
-	}
-
-	/**
-	 * {@inheritDoc}
-	 * <p>
-	 * Locates all of the potential servers that can receive all of the
-	 * messages. Tries to then send the messages to a server with a connection
-	 * already open or failing that tries to open a connection to open of the
-	 * servers.
-	 * </p>
-	 */
-	@Override
-	public String send(final Message message,
-			final Callback<Reply> replyCallback) throws MongoDbException {
-		return send(message, null, replyCallback);
-	}
-
-	/**
-	 * {@inheritDoc}
-	 * <p>
-	 * Locates all of the potential servers that can receive all of the
-	 * messages. Tries to then send the messages to a server with a connection
-	 * already open or failing that tries to open a connection to open of the
-	 * servers.
-	 * </p>
-	 */
-	@Override
-	public String send(final Message message1, final Message message2,
-			final Callback<Reply> replyCallback) throws MongoDbException {
-
-		if (!isAvailable()) {
-			throw new ConnectionLostException("Connection shutting down.");
-		}
-
-		final List<K> servers = findPotentialKeys(message1, message2);
-
-		// First we try and send to a server with a connection already open.
-		final String result = trySend(servers, message1, message2,
-				replyCallback);
-
-		if (result == null) {
-			throw new MongoDbException(
-					"Could not send the messages to any of the potential servers.");
-		}
-
-		return result;
-	}
-
-	/**
-	 * {@inheritDoc}
-	 * <p>
-	 * Overridden to shutdown all of the underlying connections.
-	 * </p>
-	 */
-	@Override
-	public void shutdown(final boolean force) {
-		myShutdown.set(true);
-		for (final Connection conn : myConnections.values()) {
-			conn.shutdown(force);
-		}
-	}
-
-	/**
-	 * {@inheritDoc}
-	 * <p>
-	 * Overridden to return the socket information.
-	 * </p>
-	 */
-	@Override
-	public String toString() {
-		return "ReplicaSet(" + myLastUsedConnection.get() + ")";
-	}
-
-	/**
-	 * {@inheritDoc}
-	 * <p>
-	 * Overridden to wait for all of the underlying connections to close.
-	 * </p>
-	 */
-	@Override
-	public void waitForClosed(final int timeout, final TimeUnit timeoutUnits) {
-		final long millis = timeoutUnits.toMillis(timeout);
-		long now = System.currentTimeMillis();
-		final long deadline = now + millis;
-
-		for (final Connection conn : myConnections.values()) {
-			if (now < deadline) {
-				conn.waitForClosed((int) (deadline - now),
-						TimeUnit.MILLISECONDS);
-				now = System.currentTimeMillis();
-			}
-		}
-	}
-
-	/**
-	 * Caches the connection to the server if there is not already a connection
-	 * in the cache. If there is a connection already in the cache then the one
-	 * provided is closed and the cached connection it returned.
-	 * 
-	 * @param server
-	 *            The server connected to.
-	 * @param conn
-	 *            The connection to cache, if possible.
-	 * @return The connection in the cache.
-	 */
-	protected Connection cacheConnection(final K server, final Connection conn) {
-		final Connection existing = myConnections.putIfAbsent(server, conn);
-		if (existing != null) {
-			conn.shutdown(true);
-			return existing;
-		}
-
-		// Listener to the connection for it to close.
-		conn.addPropertyChangeListener(myListener);
-
-		return conn;
-	}
-
-	/**
-	 * Attempts to create a connection to the server, catching any exceptions
-	 * thrown. If a connection is created it should be
-	 * {@link #cacheConnection(Object, Connection) cached}.
-	 * 
-	 * @param server
-	 *            The server to connect to.
-	 * @return The connection to the server.
-	 */
-	protected abstract Connection connect(final K server);
-
-	/**
-	 * Returns the cached connection for the specified key. This method may
-	 * return {@code null}.
-	 * 
-	 * @param server
-	 *            The server connected to.
-	 * @return The connection in the cache.
-	 */
-	protected Connection connection(final K server) {
-		return myConnections.get(server);
-	}
-
-	/**
-	 * Sends the message on the connection.
-	 * 
-	 * @param conn
-	 *            The connection to send on.
-	 * @param message1
-	 *            The first message to send.
-	 * @param message2
-	 *            The second message to send, may be <code>null</code>.
-	 * @param reply
-	 *            The reply {@link Callback}.
-	 * @return The server the message was sent to.
-	 */
-	protected String doSend(final Connection conn, final Message message1,
-			final Message message2, final Callback<Reply> reply) {
-
-		// Use the connection for metrics etc.
-		myLastUsedConnection.lazySet(conn);
-
-		if (message2 == null) {
-			return conn.send(message1, reply);
-		}
-		return conn.send(message1, message2, reply);
-
-	}
-
-	/**
-	 * Locates the set of servers that can be used to send the specified
-	 * messages. This method will attempt to connect to the primary server if
-	 * there is not a current connection to the primary.
-	 * 
-	 * @param message1
-	 *            The first message to send.
-	 * @param message2
-	 *            The second message to send. May be <code>null</code>.
-	 * @return The servers that can be used.
-	 * @throws MongoDbException
-	 *             On a failure to locate a server that all messages can be sent
-	 *             to.
-	 */
-	protected abstract List<K> findPotentialKeys(final Message message1,
-			final Message message2) throws MongoDbException;
-
-	/**
-	 * Tries to reconnect previously open {@link Connection}s. If a connection
-	 * was being closed then cleans up the remaining state.
-	 * 
-	 * @param connection
-	 *            The connection that was closed.
-	 */
-	protected synchronized void handleConnectionClosed(
-			final Connection connection) {
-
-		if (!myOpen.get()) {
-			return;
-		}
-
-		final K server = findKeyForConnection(connection);
-
-		try {
-			// If this is the last connection then go ahead and close this
-			// replica set connection so the number of active connections can
-			// shrink. Only close this connection on a graceful primary
-			// shutdown to pick up when a primary change happens.
-			final K primary = myMainKey;
-			if ((myConnections.size() == 1)
-					&& (!server.equals(primary) || connection.isShuttingDown())) {
-
-				// Mark this a graceful shutdown.
-				removeCachedConnection(server, connection);
-				shutdown(true);
-
-				myEventSupport.firePropertyChange(Connection.OPEN_PROP_NAME,
-						true, isOpen());
-			}
-			// If the connection that closed was the primary then we need to
-			// reconnect.
-			else if (server.equals(primary) && isOpen()) {
-				// Not sure who is primary any more.
-				myMainKey = null;
-
-				LOG.info("Primary MongoDB Connection closed: ReplicaSet({}). "
-						+ "Will try to reconnect.", connection);
-
-				// Need to use the reconnect logic to find the new primary.
-				final ConnectionInfo<K> newConn = reconnectMain();
-				if (newConn != null) {
-					removeCachedConnection(server, connection);
-					updateMain(newConn);
-				}
-				// Else could not find a primary. Likely in a bad state but let
-				// the connection stay for secondary queries if we have another
-				// connection.
-				else if (myConnections.size() == 1) {
-					// Mark this a graceful shutdown.
-					removeCachedConnection(server, connection);
-					shutdown(false);
-
-					myEventSupport.firePropertyChange(
-							Connection.OPEN_PROP_NAME, true, isOpen());
-				}
-			}
-			// Just remove the connection (above).
-			else {
-				LOG.debug("MongoDB Connection closed: ReplicaSet({}).", connection);
-			}
-		} finally {
-			// Make sure we always remove the closed connection.
-			removeCachedConnection(server, connection);
-			connection.raiseErrors(new ConnectionLostException(
-					"Connection closed."));
-		}
-	}
-
-	/**
-	 * Reconnects the connection.
-	 * 
-	 * @param conn
-	 *            The connection to reconnect.
-	 * @return The new connection if the reconnect was successful.
-	 */
-	protected Connection reconnect(final Connection conn) {
-		final ReconnectStrategy strategy = myFactory.getReconnectStrategy();
-		final Connection newConn = strategy.reconnect(conn);
-		IOUtils.close(conn);
-		return newConn;
-	}
-
-	/**
-	 * Creates a connection back to the main server for this connection.
-	 * 
-	 * @return The information for the new connection.
-	 */
-	protected abstract ConnectionInfo<K> reconnectMain();
-
-	/**
-	 * Remove the connection from the cache.
-	 * 
-	 * @param key
-	 *            The key to remove the connection for.
-	 * @param connection
-	 *            The connection to remove (if known).
-	 */
-	protected void removeCachedConnection(final Object key,
-			final Connection connection) {
-		Connection conn = connection;
-		if (connection == null) {
-			conn = myConnections.remove(key);
-		} else if (!myConnections.remove(key, connection)) {
-			// Different connection found.
-			conn = null;
-		}
-
-		if (conn != null) {
-			conn.removePropertyChangeListener(myListener);
-			conn.shutdown(true);
-		}
-	}
-
-	/**
-	 * Tries to send the messages to the first server with either an open
-	 * connection or that we can open a connection to.
-	 * 
-	 * @param servers
-	 *            The servers the messages can be sent to.
-	 * @param message1
-	 *            The first message to send.
-	 * @param message2
-	 *            The second message to send. May be <code>null</code>.
-	 * @param reply
-	 *            The callback for the replies.
-	 * @return The token for the server that the messages were sent to or
-	 *         <code>null</code> if the messages could not be sent.
-	 */
-	protected String trySend(final List<K> servers, final Message message1,
-			final Message message2, final Callback<Reply> reply) {
-		for (final K server : servers) {
-
-			Connection conn = myConnections.get(server);
-
-			// See if we need to create a connection.
-			if (conn == null) {
-				// Create one.
-				conn = connect(server);
-			} else if (!conn.isAvailable()) {
-
-				removeCachedConnection(server, conn);
-
-				final ReconnectStrategy strategy = myFactory
-						.getReconnectStrategy();
-				conn = strategy.reconnect(conn);
-				if (conn != null) {
-					conn = cacheConnection(server, conn);
-				}
-			}
-
-			if (conn != null) {
-				return doSend(conn, message1, message2, reply);
-			}
-		}
-
-		return null;
-	}
-
-	/**
-	 * Update the state with the new primary server.
-	 * 
-	 * @param newConn
-	 *            The new primary server.
-	 */
-	protected void updateMain(final ConnectionInfo<K> newConn) {
-		myMainKey = newConn.getConnectionKey();
-
-		// Add the connection to the cache. This also gets the listener
-		// attached.
-		cacheConnection(newConn.getConnectionKey(), newConn.getConnection());
-	}
-
-	/**
-	 * Finds the server for the connection.
-	 * 
-	 * @param connection
-	 *            The connection to remove.
-	 * @return The K for the connection.
-	 */
-	private K findKeyForConnection(final Connection connection) {
-		for (final Map.Entry<K, Connection> entry : myConnections.entrySet()) {
-			if (entry.getValue() == connection) {
-				return entry.getKey();
-			}
-		}
-		return null;
-	}
-
-	/**
-	 * ClusterListener provides a listener for changes in the cluster.
-	 * 
-	 * @api.no This class is <b>NOT</b> part of the drivers API. This class may
-	 *         be mutated in incompatible ways between any two releases of the
-	 *         driver.
-	 * @copyright 2013, Allanbank Consulting, Inc., All Rights Reserved
-	 */
-	protected final class ClusterAndConnectionListener implements
-			PropertyChangeListener {
-		@Override
-		public void propertyChange(final PropertyChangeEvent event) {
-			final String propName = event.getPropertyName();
-			if (Cluster.SERVER_PROP.equals(propName)
-					&& (event.getNewValue() == null)) {
-				// A K has been removed. Close the connection.
-				removeCachedConnection(event.getOldValue(), null);
-			} else if (Connection.OPEN_PROP_NAME
-					.equals(event.getPropertyName())
-					&& Boolean.FALSE.equals(event.getNewValue())) {
-				handleConnectionClosed((Connection) event.getSource());
-			}
-		}
-
-	}
->>>>>>> 88f3aec1
 }