--- conflicted
+++ resolved
@@ -5,25 +5,6 @@
 package com.allanbank.mongodb;
 
 import java.net.InetSocketAddress;
-<<<<<<< HEAD
-import java.nio.charset.Charset;
-import java.security.MessageDigest;
-import java.security.NoSuchAlgorithmException;
-import java.util.ArrayList;
-import java.util.Collections;
-import java.util.List;
-import java.util.StringTokenizer;
-import java.util.concurrent.Executor;
-import java.util.concurrent.Executors;
-import java.util.concurrent.ThreadFactory;
-import java.util.concurrent.TimeUnit;
-import java.util.logging.Logger;
-
-import com.allanbank.mongodb.error.MongoDbAuthenticationException;
-import com.allanbank.mongodb.util.IOUtils;
-import com.allanbank.mongodb.util.ServerNameUtils;
-=======
->>>>>>> de1f18e2
 
 /**
  * Contains the configuration for the connection(s) to the MongoDB servers. This
@@ -39,80 +20,8 @@
  *             class will be removed on or after the 1.3.0 release.
  * @copyright 2011-2012, Allanbank Consulting, Inc., All Rights Reserved
  */
-<<<<<<< HEAD
-public class MongoDbConfiguration implements Cloneable, Serializable {
-
-    /** The name of the administration database. */
-    public static final String ADMIN_DB_NAME = "admin";
-
-    /** The default database. */
-    public static final String DEFAULT_DB_NAME = "local";
-
-    /** The ASCII character encoding. */
-    public static final Charset UTF8 = Charset.forName("UTF-8");
-
-    /** The logger for the {@link MongoDbConfiguration}. */
-    private static final Logger LOG = Logger
-            .getLogger(MongoDbConfiguration.class.getCanonicalName());
-
-    /** The serialization version for the class. */
-    private static final long serialVersionUID = 2964127883934086509L;
-
-    /** If true then the user should be authenticated as an administrative user. */
-    private boolean myAdminUser = false;
-
-    /**
-     * Determines if additional servers are auto discovered or if connections
-     * are limited to the ones manually configured.
-     * <p>
-     * Defaults to true, e.g., auto-discover.
-     * </p>
-     */
-    private boolean myAutoDiscoverServers = true;
-
-    /**
-     * Determines how long to wait (in milliseconds) for a socket connection to
-     * complete.
-     * <p>
-     * Defaults to 0 or forever.
-     * </p>
-     */
-    private int myConnectTimeout = 0;
-
-    /**
-     * The default database for the connection. This is used as the database to
-     * authenticate against if the user is not an administrative user.
-     * <p>
-     * Defaults to {@value #DEFAULT_DB_NAME}.
-     * </p>
-     */
-    private String myDefaultDatabase = DEFAULT_DB_NAME;
-
-    /**
-     * The default durability for write operations on the server.
-     * <p>
-     * Defaults to {@link Durability#NONE}.
-     * </p>
-     */
-    private Durability myDefaultDurability = Durability.NONE;
-
-    /**
-     * The default read preference for a query.
-     * <p>
-     * Defaults to {@link ReadPreference#PRIMARY}.
-     * </p>
-     */
-    private ReadPreference myDefaultReadPreference = ReadPreference.PRIMARY;
-
-    /** The executor for responses from the database. */
-    private transient Executor myExecutor = null;
-
-    /** The factory for creating threads to handle connections. */
-    private transient ThreadFactory myFactory = null;
-=======
 @Deprecated
 public class MongoDbConfiguration extends MongoClientConfiguration {
->>>>>>> de1f18e2
 
     /** Serialization version for the class. */
     private static final long serialVersionUID = -3986785427935492378L;
@@ -197,488 +106,6 @@
      */
     @Override
     public MongoDbConfiguration clone() {
-<<<<<<< HEAD
-        MongoDbConfiguration clone = null;
-        try {
-            clone = (MongoDbConfiguration) super.clone();
-            clone.myServers = new ArrayList<String>(getServers());
-        }
-        catch (final CloneNotSupportedException shouldNotHappen) {
-            clone = new MongoDbConfiguration(this);
-        }
-        return clone;
-    }
-
-    /**
-     * Returns how long to wait (in milliseconds) for a socket connection to
-     * complete.
-     * <p>
-     * Defaults to 0 or forever.
-     * </p>
-     * 
-     * @return The time to wait (in milliseconds) for a socket connection to
-     *         complete.
-     */
-    public int getConnectTimeout() {
-        return myConnectTimeout;
-    }
-
-    /**
-     * Returns the default database for the connection.
-     * <p>
-     * This is used as the database to authenticate against if the user is not
-     * an administrative user.
-     * </p>
-     * <p>
-     * Defaults to {@value #DEFAULT_DB_NAME}.
-     * </p>
-     * 
-     * @return The default database value.
-     */
-    public String getDefaultDatabase() {
-        return myDefaultDatabase;
-    }
-
-    /**
-     * Returns the default durability for write operations on the server.
-     * <p>
-     * Defaults to {@link Durability#NONE}.
-     * </p>
-     * 
-     * @return The default durability for write operations on the server.
-     */
-    public Durability getDefaultDurability() {
-        return myDefaultDurability;
-    }
-
-    /**
-     * Returns the default read preference for a query.
-     * <p>
-     * Defaults to {@link ReadPreference#PRIMARY}.
-     * </p>
-     * 
-     * @return The default read preference for a query.
-     */
-    public ReadPreference getDefaultReadPreference() {
-        return myDefaultReadPreference;
-    }
-
-    /**
-     * Returns the executor to use when processing responses from the server.
-     * <p>
-     * By default the executor is <code>null</code> which will cause the reply
-     * handling to execute on the socket's receive thread.
-     * </p>
-     * <p>
-     * Care should be taken to ensure that the executor does not drop requests.
-     * This implies that the
-     * {@link java.util.concurrent.ThreadPoolExecutor.CallerRunsPolicy} or
-     * similar should be used as the
-     * {@link java.util.concurrent.RejectedExecutionHandler}.
-     * </p>
-     * 
-     * @return The executor value.
-     */
-    public Executor getExecutor() {
-        return myExecutor;
-    }
-
-    /**
-     * Returns the type of hand off lock to use between threads in the core of
-     * the driver.
-     * <p>
-     * Defaults to {@link LockType#MUTEX}.
-     * </p>
-     * 
-     * @return The type of hand off lock used.
-     */
-    public LockType getLockType() {
-        return myLockType;
-    }
-
-    /**
-     * Returns the maximum number of connections to use.
-     * <p>
-     * Defaults to 3.
-     * </p>
-     * <p>
-     * <em>Note:</em> In the case of connecting to a replica set this setting
-     * limits the number of connections to the primary server. The driver will
-     * create single connections to the secondary servers if queries are issued
-     * with a {@link ReadPreference} other than {@link ReadPreference#PRIMARY}.
-     * </p>
-     * 
-     * @return The maximum connections to use.
-     */
-    public int getMaxConnectionCount() {
-        return myMaxConnectionCount;
-    }
-
-    /**
-     * Returns the maximum number of pending operations to allow per connection.
-     * The higher the value the more "asynchronous" the driver can be but risks
-     * more operations being in an unknown state on a connection error. When the
-     * connection has this many pending connections additional requests will
-     * block.
-     * <p>
-     * Defaults to 1024.
-     * </p>
-     * <p>
-     * <em>Note:</em> In the case of an connection error it is impossible to
-     * determine which pending operations completed and which did not. Setting
-     * this value to 1 results in synchronous operations that wait for
-     * responses.
-     * </p>
-     * 
-     * @return The maximum number of pending operations to allow per connection.
-     */
-    public int getMaxPendingOperationsPerConnection() {
-        return myMaxPendingOperationsPerConnection;
-    }
-
-    /**
-     * Returns the maximum number of milliseconds that a secondary can be behind
-     * the primary before they will be excluded from being used for queries on
-     * secondaries.
-     * <p>
-     * Defaults to 5 minutes (300,000).
-     * </p>
-     * 
-     * @return The maximum number of milliseconds that a secondary can be behind
-     *         the primary before they will be excluded from being used for
-     *         queries on secondaries.
-     */
-    public long getMaxSecondaryLag() {
-        return myMaxSecondaryLag;
-    }
-
-    /**
-     * Gets the password hash for authentication with the database.
-     * 
-     * @return The password hash for authentication with the database.
-     */
-    public String getPasswordHash() {
-        return myPasswordHash;
-    }
-
-    /**
-     * Returns how long to wait (in milliseconds) for a socket read to complete.
-     * <p>
-     * Defaults to 0 or never.
-     * </p>
-     * 
-     * @return The time to wait (in milliseconds) for a socket read to complete.
-     */
-    public int getReadTimeout() {
-        return myReadTimeout;
-    }
-
-    /**
-     * Returns how long to wait (in milliseconds) for a broken connection to be
-     * reconnected.
-     * <p>
-     * Defaults to 0 or forever.
-     * </p>
-     * 
-     * @return The time to wait (in milliseconds) for a broken connection to be
-     *         reconnected.
-     */
-    public int getReconnectTimeout() {
-        return myReconnectTimeout;
-    }
-
-    /**
-     * Returns the list of servers to initially attempt to connect to.
-     * 
-     * @return The list of servers to initially attempt to connect to.
-     */
-    public List<String> getServers() {
-        return Collections.unmodifiableList(myServers);
-    }
-
-    /**
-     * Returns the thread factory for managing connections.
-     * 
-     * @return The thread factory for managing connections.
-     */
-    public ThreadFactory getThreadFactory() {
-        return myFactory;
-    }
-
-    /**
-     * Gets the user name for authenticating with the database.
-     * 
-     * @return The user name for authenticating with the database.
-     */
-    public String getUserName() {
-        return myUserName;
-    }
-
-    /**
-     * Returns true if the user should authenticate as an administrative user.
-     * 
-     * @return True if the user should authenticate as an administrative user.
-     */
-    public boolean isAdminUser() {
-        return myAdminUser;
-    }
-
-    /**
-     * Returns true if the connection is authenticating.
-     * 
-     * @return True if the connections should authenticate with the server.
-     */
-    public boolean isAuthenticating() {
-        return (myPasswordHash != null);
-    }
-
-    /**
-     * Returns if additional servers are auto discovered or if connections are
-     * limited to the ones manually configured.
-     * <p>
-     * Defaults to true, e.g., auto-discover.
-     * </p>
-     * 
-     * @return True if additional servers are auto discovered
-     */
-    public boolean isAutoDiscoverServers() {
-        return myAutoDiscoverServers;
-    }
-
-    /**
-     * Returns if the {@link java.net.Socket#setKeepAlive(boolean) SO_KEEPALIVE}
-     * socket option is set.
-     * <p>
-     * Defaults to true, e.g., use SO_KEEPALIVE.
-     * </p>
-     * 
-     * @return True if the {@link java.net.Socket#setKeepAlive(boolean)
-     *         SO_KEEPALIVE} socket option is set.
-     */
-    public boolean isUsingSoKeepalive() {
-        return myUsingSoKeepalive;
-    }
-
-    /**
-     * Sets if additional servers are auto discovered or if connections are
-     * limited to the ones manually configured.
-     * <p>
-     * Defaults to true, e.g., auto-discover.
-     * </p>
-     * 
-     * @param autoDiscoverServers
-     *            The new value for auto-discovering servers.
-     */
-    public void setAutoDiscoverServers(final boolean autoDiscoverServers) {
-        myAutoDiscoverServers = autoDiscoverServers;
-    }
-
-    /**
-     * Sets how long to wait (in milliseconds) for a socket connection to
-     * complete.
-     * 
-     * @param connectTimeout
-     *            The time to wait (in milliseconds) for a socket connection to
-     *            complete.
-     */
-    public void setConnectTimeout(final int connectTimeout) {
-        myConnectTimeout = connectTimeout;
-    }
-
-    /**
-     * Sets the default database for the connection.
-     * <p>
-     * This is used as the database to authenticate against if the user is not
-     * an administrative user.
-     * </p>
-     * <p>
-     * Defaults to {@value #DEFAULT_DB_NAME}.
-     * </p>
-     * 
-     * @param defaultDatabase
-     *            The new default database value.
-     */
-    public void setDefaultDatabase(final String defaultDatabase) {
-        myDefaultDatabase = defaultDatabase;
-    }
-
-    /**
-     * Sets the default durability for write operations on the server to the new
-     * value.
-     * 
-     * @param defaultDurability
-     *            The default durability for write operations on the server.
-     */
-    public void setDefaultDurability(final Durability defaultDurability) {
-        myDefaultDurability = defaultDurability;
-    }
-
-    /**
-     * Sets the value of the default read preference for a query.
-     * <p>
-     * Defaults to {@link ReadPreference#PRIMARY} if <code>null</code> is set.
-     * </p>
-     * 
-     * @param defaultReadPreference
-     *            The default read preference for a query.
-     */
-    public void setDefaultReadPreference(
-            final ReadPreference defaultReadPreference) {
-        if (defaultReadPreference == null) {
-            myDefaultReadPreference = ReadPreference.PRIMARY;
-        }
-        else {
-            myDefaultReadPreference = defaultReadPreference;
-        }
-    }
-
-    /**
-     * Sets the value of executor for replies from the server.
-     * <p>
-     * By default the executor is <code>null</code> which will cause the reply
-     * handling to execute on the socket's receive thread.
-     * </p>
-     * <p>
-     * Care should be taken to ensure that the executor does not drop requests.
-     * This implies that the
-     * {@link java.util.concurrent.ThreadPoolExecutor.CallerRunsPolicy} or
-     * similar should be used as the
-     * {@link java.util.concurrent.RejectedExecutionHandler}.
-     * </p>
-     * 
-     * @param executor
-     *            The new value for the executor.
-     */
-    public void setExecutor(final Executor executor) {
-        myExecutor = executor;
-    }
-
-    /**
-     * Sets the type of hand off lock to use between threads in the core of the
-     * driver.
-     * <p>
-     * Defaults to {@link LockType#MUTEX}.
-     * </p>
-     * 
-     * @param lockType
-     *            The new value for the type of hand off lock used.
-     */
-    public void setLockType(final LockType lockType) {
-        myLockType = lockType;
-    }
-
-    /**
-     * Sets the maximum number of connections to use.
-     * <p>
-     * Defaults to 3.
-     * </p>
-     * <p>
-     * <em>Note:</em> In the case of connecting to a replica set this setting
-     * limits the number of connections to the primary server. The driver will
-     * create single connections to the secondary servers if queries are issued
-     * with a {@link ReadPreference} other than {@link ReadPreference#PRIMARY}.
-     * </p>
-     * 
-     * @param maxConnectionCount
-     *            New maximum number of connections to use.
-     */
-    public void setMaxConnectionCount(final int maxConnectionCount) {
-        myMaxConnectionCount = maxConnectionCount;
-    }
-
-    /**
-     * Sets the maximum number of pending operations to allow per connection.
-     * The higher the value the more "asynchronous" the driver can be but risks
-     * more operations being in an unknown state on a connection error. When the
-     * connection has this many pending connections additional requests will
-     * block.
-     * 
-     * @param maxPendingOperationsPerConnection
-     *            The new maximum number of pending operations to allow per
-     *            connection.
-     */
-    public void setMaxPendingOperationsPerConnection(
-            final int maxPendingOperationsPerConnection) {
-        myMaxPendingOperationsPerConnection = maxPendingOperationsPerConnection;
-    }
-
-    /**
-     * Sets the maximum number of milliseconds that a secondary can be behind
-     * the primary before they will be excluded from being used for queries on
-     * secondaries.
-     * <p>
-     * Defaults to 5 minutes (300,000).
-     * </p>
-     * 
-     * @param maxSecondaryLag
-     *            The new value for the maximum number of milliseconds that a
-     *            secondary can be behind the primary before they will be
-     *            excluded from being used for queries on secondaries.
-     */
-    public void setMaxSecondaryLag(final long maxSecondaryLag) {
-        myMaxSecondaryLag = maxSecondaryLag;
-    }
-
-    /**
-     * @param readTimeout
-     *            The time to wait (in milliseconds) for a socket read to
-     *            complete.
-     */
-    public void setReadTimeout(final int readTimeout) {
-        myReadTimeout = readTimeout;
-    }
-
-    /**
-     * Sets how long to wait (in milliseconds) for a broken connection to
-     * reconnect.
-     * 
-     * @param connectTimeout
-     *            The time to wait (in milliseconds) for a broken connection to
-     *            reconnect.
-     */
-    public void setReconnectTimeout(final int connectTimeout) {
-        myReconnectTimeout = connectTimeout;
-    }
-
-    /**
-     * Sets the servers to initially attempt to connect to.
-     * 
-     * @param servers
-     *            The servers to connect to.
-     */
-    public void setServers(final List<InetSocketAddress> servers) {
-        myServers.clear();
-        if (servers != null) {
-            for (final InetSocketAddress server : servers) {
-                addServer(server);
-            }
-        }
-    }
-
-    /**
-     * Sets the thread factory for managing connections to the new value.
-     * 
-     * @param factory
-     *            The thread factory for managing connections.
-     */
-    public void setThreadFactory(final ThreadFactory factory) {
-        myFactory = factory;
-    }
-
-    /**
-     * Sets if the {@link java.net.Socket#setKeepAlive(boolean) SO_KEEPALIVE}
-     * socket option is set.
-     * <p>
-     * Defaults to true, e.g., use SO_KEEPALIVE.
-     * </p>
-     * 
-     * @param usingSoKeepalive
-     *            The new value for using SO_KEEPALIVE.
-     */
-    public void setUsingSoKeepalive(final boolean usingSoKeepalive) {
-        myUsingSoKeepalive = usingSoKeepalive;
-=======
         return (MongoDbConfiguration) super.clone();
->>>>>>> de1f18e2
     }
 }