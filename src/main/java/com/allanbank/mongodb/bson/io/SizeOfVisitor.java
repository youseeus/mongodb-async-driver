/*
 * Copyright 2011-2012, Allanbank Consulting, Inc. 
 *           All Rights Reserved
 */
package com.allanbank.mongodb.bson.io;

import java.nio.charset.Charset;
import java.util.List;

import com.allanbank.mongodb.bson.Document;
import com.allanbank.mongodb.bson.Element;
import com.allanbank.mongodb.bson.Visitor;
import com.allanbank.mongodb.bson.element.ObjectId;

/**
 * A visitor to determine the size of the documents it visits. Intermediate
 * document sizes are cached for faster access later.
 * <p>
 * Caching is accomplished via a simple singly linked list of the cached
 * documents. This works since the document will be written in the same in-order
 * traversal of the document tree that this visitor follows. As each level of
 * the tree is written this visitor should have {@link #rewind()} called to set
 * the size back to zero and also remove the head from the document cache list.
 * If the next document written is the expected in-order traversal there is a
 * cache hit and the size is simply read from the cache's head node. Rinse,
 * repeat.
 * </p>
 * <p>
 * A custom list {@link CachedSizeNode node type} is used instead of a generic
 * linked list to remove the overhead of extra object allocations for the node
 * and the value.
 * </p>
 * 
 * @api.no This class is <b>NOT</b> part of the drivers API. This class may be
 *         mutated in incompatible ways between any two releases of the driver.
 * @copyright 2011-2012, Allanbank Consulting, Inc., All Rights Reserved
 */
public class SizeOfVisitor implements Visitor {
<<<<<<< HEAD

    /** UTF-8 Character set for encoding strings. */
    public final static Charset UTF8 = Charset.forName("UTF-8");
=======
>>>>>>> 91cf2107

    /** The head of the list of cached sizes. */
    private CachedSizeNode myHead = null;

    /** The computed size. */
    private int mySize;

    /** The tail of the list of cached sizes. */
    private CachedSizeNode myTail = null;

    /**
     * Creates a new SizeOfVisitor.
     */
    public SizeOfVisitor() {
        super();
        mySize = 0;
    }

    /**
     * Returns the visitor's output buffer.
     * 
     * @param string
     *            The 'C' string to determine the size of.
     * @return The visitor's output buffer.
     */
    public int computeCStringSize(final String string) {
        return utf8Size(string) + 1;
    }

    /**
     * Returns the visitor's output buffer.
     * 
     * @param string
     *            The 'UTF8' string to determine the size of.
     * @return The visitor's output buffer.
     */
    public int computeStringSize(final String string) {
        return 4 + utf8Size(string) + 1;
    }

    /**
     * Return the current Size of the written document.
     * 
     * @return The current size of the encoded document.
     */
    public int getSize() {
        return mySize;
    }

    /**
     * Resets the size to zero and clears the cached documents. Use
     * {@link #rewind()} to just set the size to zero and not clear the cached
     * documents.
     */
    public void reset() {
        mySize = 0;
        myHead = myTail = null;
    }

    /**
     * Resets the size to zero but does not clear the cached documents. Use
     * {@link #reset()} to set the size to zero and clear the cached documents.
     */
    public void rewind() {
        mySize = 0;
        if (myHead != null) {
            myHead = myHead.myNext;
        }
    }

    /**
     * Computes the size of the encoded UTF8 String based on the table below.
     * 
     * <pre>
     * #    Code Points      Bytes
     * 1    U+0000..U+007F   1
     * 
     * 2    U+0080..U+07FF   2
     * 
     * 3    U+0800..U+0FFF   3
     *      U+1000..U+FFFF
     * 
     * 4   U+10000..U+3FFFF  4
     *     U+40000..U+FFFFF  4
     *    U+100000..U10FFFF  4
     * </pre>
     * 
     * @param string
     *            The string to determine the length of.
     * @return The length of the string encoded as UTF8.
     */
    public int utf8Size(final String string) {

        int length = 0;
        final int strLength = string.length();
        for (int i = 0; i < strLength; ++i) {
            final int c = string.charAt(i);
            if (c < 0x0080) {
                length += 1;
            }
            else if (c < 0x0800) {
                length += 2;
            }
            else {
                // To complicated above here, surrogates and what not.
                return length + string.substring(i).getBytes(UTF8).length;
            }
            // Below does not work with invalid surrogate sequences.
            // Above is the same logic used to encode the string so is "safe".
            // Need to figure out if it is "good enough".
            /**
             * <pre>
             *             else if (c < 0x1000) {
             *                 length += 3;
             *             }
             *             else {
             *                 // Have to worry about surrogate pairs.
             *                 if (Character.isHighSurrogate((char) c)
             *                         && ((i + 1) < strLength)
             *                         && Character.isLowSurrogate(string.charAt(i + 1))) {
             *                     // Consume the second character too.
             *                     i += 1;
             *                     c = Character.toCodePoint((char) c, string.charAt(i));
             *                 }
             * 
             *                 if (c <= 0xFFFF) {
             *                     length += 3;
             *                 }
             *                 else {
             *                     length += 4;
             *                 }
             *             }
             * </pre>
             */
        }

        return length;
    }

    /**
     * {@inheritDoc}
     */
    @Override
    public void visit(final List<Element> elements) {

        if ((myHead != null) && (myHead.myElements == elements)) {
            mySize += myHead.mySize;
        }
        else {
            // int - 4
            // elements...
            // byte

            final CachedSizeNode mine = new CachedSizeNode(elements);
            if (myHead == null) {
                myHead = myTail = mine;
            }
            else {
                myTail.setNext(mine);
                myTail = mine;
            }

            final int beforeSize = mySize;
            mySize += 4;
            for (final Element element : elements) {
                element.accept(this);
            }
            mySize += 1;

            mine.setSize(mySize - beforeSize);
        }
    }

    /**
     * {@inheritDoc}
     */
    @Override
    public void visitArray(final String name, final List<Element> elements) {

        mySize += 1;
        mySize += computeCStringSize(name);
        visit(elements);
    }

    /**
     * {@inheritDoc}
     */
    @Override
    public void visitBinary(final String name, final byte subType,
            final byte[] data) {

        mySize += 1;
        mySize += computeCStringSize(name);

        switch (subType) {
        case 2: {
            mySize += (4 + 1 + 4 + data.length);
            break;

        }
        case 0:
        default:
            mySize += (4 + 1 + data.length);
            break;
        }
    }

    /**
     * {@inheritDoc}
     */
    @Override
    public void visitBoolean(final String name, final boolean value) {

        mySize += 1;
        mySize += computeCStringSize(name);
        mySize += 1;
    }

    /**
     * {@inheritDoc}
     */
    @Override
    public void visitDBPointer(final String name, final String databaseName,
            final String collectionName, final ObjectId id) {
        mySize += 1;
        mySize += computeCStringSize(name);
        mySize += computeStringSize(databaseName + "." + collectionName);
        mySize += (4 + 8);
    }

    /**
     * {@inheritDoc}
     */
    @Override
    public void visitDocument(final String name, final List<Element> elements) {
        mySize += 1;
        mySize += computeCStringSize(name);
        visit(elements);
    }

    /**
     * {@inheritDoc}
     */
    @Override
    public void visitDouble(final String name, final double value) {
        mySize += 1;
        mySize += computeCStringSize(name);
        mySize += 8;
    }

    /**
     * {@inheritDoc}
     */
    @Override
    public void visitInteger(final String name, final int value) {
        mySize += 1;
        mySize += computeCStringSize(name);
        mySize += 4;
    }

    /**
     * {@inheritDoc}
     */
    @Override
    public void visitJavaScript(final String name, final String code) {
        mySize += 1;
        mySize += computeCStringSize(name);
        mySize += computeStringSize(code);
    }

    /**
     * {@inheritDoc}
     */
    @Override
    public void visitJavaScript(final String name, final String code,
            final Document scope) {
        mySize += 1;
        mySize += computeCStringSize(name);

        mySize += 4;
        mySize += computeStringSize(code);

        scope.accept(this);
    }

    /**
     * {@inheritDoc}
     */
    @Override
    public void visitLong(final String name, final long value) {
        mySize += 1;
        mySize += computeCStringSize(name);
        mySize += 8;
    }

    /**
     * {@inheritDoc}
     */
    @Override
    public void visitMaxKey(final String name) {
        mySize += 1;
        mySize += computeCStringSize(name);
    }

    /**
     * {@inheritDoc}
     */
    @Override
    public void visitMinKey(final String name) {
        mySize += 1;
        mySize += computeCStringSize(name);
    }

    /**
     * {@inheritDoc}
     */
    @Override
    public void visitMongoTimestamp(final String name, final long value) {
        mySize += 1;
        mySize += computeCStringSize(name);
        mySize += 8;
    }

    /**
     * {@inheritDoc}
     */
    @Override
    public void visitNull(final String name) {
        mySize += 1;
        mySize += computeCStringSize(name);
    }

    /**
     * {@inheritDoc}
     */
    @Override
    public void visitObjectId(final String name, final ObjectId id) {
        mySize += 1;
        mySize += computeCStringSize(name);
        mySize += (4 + 8);
    }

    /**
     * {@inheritDoc}
     */
    @Override
    public void visitRegularExpression(final String name, final String pattern,
            final String options) {
        mySize += 1;
        mySize += computeCStringSize(name);
        mySize += computeCStringSize(pattern);
        mySize += computeCStringSize(options);
    }

    /**
     * {@inheritDoc}
     */
    @Override
    public void visitString(final String name, final String value) {
        mySize += 1;
        mySize += computeCStringSize(name);
        mySize += computeStringSize(value);
    }

    /**
     * {@inheritDoc}
     */
    @Override
    public void visitSymbol(final String name, final String symbol) {
        mySize += 1;
        mySize += computeCStringSize(name);
        mySize += computeStringSize(symbol);
    }

    /**
     * {@inheritDoc}
     */
    @Override
    public void visitTimestamp(final String name, final long timestamp) {
        mySize += 1;
        mySize += computeCStringSize(name);
        mySize += 8;
    }

    /**
     * CachedSizeNode provides a node in a singly linked list that forms the
     * cache for the sizes of lists of elements.
     * 
     * @copyright 2012, Allanbank Consulting, Inc., All Rights Reserved
     */
    protected static final class CachedSizeNode {

        /** The elements we are caching the size of. */
        /* package */List<Element> myElements;

        /** The next node in the singly linked list. */
        /* package */CachedSizeNode myNext;

        /** The cached size. */
        /* package */int mySize;

        /**
         * Creates a new CachedSizeNode.
         * 
         * @param elements
         *            The elements to cache the size of.
         */
        public CachedSizeNode(final List<Element> elements) {
            myElements = elements;
            mySize = 0;
            myNext = null;
        }

        /**
         * Returns the elements value.
         * 
         * @return The elements value.
         */
        public List<Element> getElements() {
            return myElements;
        }

        /**
         * Returns the next value.
         * 
         * @return The next value.
         */
        public CachedSizeNode getNext() {
            return myNext;
        }

        /**
         * Returns the size value.
         * 
         * @return The size value.
         */
        public int getSize() {
            return mySize;
        }

        /**
         * Sets the value of next to the new value.
         * 
         * @param next
         *            The new value for the next.
         */
        public void setNext(final CachedSizeNode next) {
            myNext = next;
        }

        /**
         * Sets the value of size to the new value.
         * 
         * @param size
         *            The new value for the size.
         */
        public void setSize(final int size) {
            mySize = size;
        }
    }
}<|MERGE_RESOLUTION|>--- conflicted
+++ resolved
@@ -36,12 +36,8 @@
  * @copyright 2011-2012, Allanbank Consulting, Inc., All Rights Reserved
  */
 public class SizeOfVisitor implements Visitor {
-<<<<<<< HEAD
-
     /** UTF-8 Character set for encoding strings. */
     public final static Charset UTF8 = Charset.forName("UTF-8");
-=======
->>>>>>> 91cf2107
 
     /** The head of the list of cached sizes. */
     private CachedSizeNode myHead = null;
